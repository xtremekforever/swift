--- conflicted
+++ resolved
@@ -149,15 +149,7 @@
                                StringRef BinaryFileName,
                                std::vector<std::string> &LinkerFlags) {
   if (auto *ObjectFile = llvm::dyn_cast<llvm::object::ELFObjectFileBase>(Bin)) {
-<<<<<<< HEAD
     return extractLinkerFlagsFromObjectFile(ObjectFile, LinkerFlags, Instance);
-  } else if (auto *ObjectFile =
-                 llvm::dyn_cast<llvm::object::COFFObjectFile>(Bin)) {
-    return extractLinkerFlagsFromObjectFile(ObjectFile, LinkerFlags, Instance);
-=======
-    extractLinkerFlagsFromObjectFile(ObjectFile, LinkerFlags);
-    return false;
->>>>>>> dae25033
   } else if (auto *Archive = llvm::dyn_cast<llvm::object::Archive>(Bin)) {
     llvm::Error Error = llvm::Error::success();
     for (const auto &Child : Archive->children(Error)) {
