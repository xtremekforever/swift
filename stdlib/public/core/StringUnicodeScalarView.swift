--- conflicted
+++ resolved
@@ -245,20 +245,13 @@
         }
       }
 
-<<<<<<< HEAD
       /// Advances to the next element and returns it, or `nil` if no next
       /// element exists.
       ///
       /// Once `nil` has been returned, all subsequent calls return `nil`.
-=======
-      /// Advances to the next element and returns it.
       ///
-      /// Do not call this method if a copy of the iterator has been advanced.
-      ///
-      /// - Returns: The next element in the collection if an element is
-      ///   available; otherwise, `nil`. After returning `nil` once, this
-      ///   method returns `nil` on every subsequent call.
->>>>>>> 12ec07f4
+      /// - Precondition: `next()` has not been applied to a copy of `self`
+      ///   since the copy was made.
       public mutating func next() -> UnicodeScalar? {
         var result: UnicodeDecodingResult
         if _baseSet {
