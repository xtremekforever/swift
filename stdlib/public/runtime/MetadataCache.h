--- conflicted
+++ resolved
@@ -33,11 +33,7 @@
   LLVM_ATTRIBUTE_RETURNS_NONNULL void *Allocate(size_t size, size_t alignment);
   using AllocatorBase<MetadataAllocator>::Allocate;
 
-<<<<<<< HEAD
-  void Deallocate(const void *Ptr, size_t size, size_t alignment);
-=======
   void Deallocate(const void *Ptr, size_t size, size_t Alignment);
->>>>>>> 80dd7fad
   using AllocatorBase<MetadataAllocator>::Deallocate;
 
   void PrintStats() const {}
