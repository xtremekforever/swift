//===--- ModuleFormat.h - The internals of serialized modules ---*- C++ -*-===//
//
// This source file is part of the Swift.org open source project
//
// Copyright (c) 2014 - 2020 Apple Inc. and the Swift project authors
// Licensed under Apache License v2.0 with Runtime Library Exception
//
// See https://swift.org/LICENSE.txt for license information
// See https://swift.org/CONTRIBUTORS.txt for the list of Swift project authors
//
//===----------------------------------------------------------------------===//
///
/// \file
/// Contains various constants and helper types to deal with serialized
/// modules.
///
//===----------------------------------------------------------------------===//

#ifndef SWIFT_SERIALIZATION_MODULEFORMAT_H
#define SWIFT_SERIALIZATION_MODULEFORMAT_H

#include "swift/AST/Decl.h"
#include "swift/AST/FineGrainedDependencyFormat.h"
#include "swift/AST/Types.h"
#include "llvm/ADT/PointerEmbeddedInt.h"
#include "llvm/Bitcode/BitcodeConvenience.h"
#include "llvm/Bitstream/BitCodes.h"

namespace swift {
class ModuleFile;
class TypeDeserializer;
namespace serialization {

using llvm::PointerEmbeddedInt;
using llvm::BCArray;
using llvm::BCBlob;
using llvm::BCFixed;
using llvm::BCGenericRecordLayout;
using llvm::BCRecordLayout;
using llvm::BCVBR;

/// Magic number for serialized module files.
const unsigned char SWIFTMODULE_SIGNATURE[] = { 0xE2, 0x9C, 0xA8, 0x0E };

/// Alignment of each serialized modules inside a .swift_ast section.
const unsigned char SWIFTMODULE_ALIGNMENT = 4;

/// Serialized module format major version number.
///
/// Always 0 for Swift 1.x - 4.x.
const uint16_t SWIFTMODULE_VERSION_MAJOR = 0;

/// Serialized module format minor version number.
///
/// When the format changes IN ANY WAY, this number should be incremented.
/// To ensure that two separate changes don't silently get merged into one
/// in source control, you should also update the comment to briefly
/// describe what change you made. The content of this comment isn't important;
/// it just ensures a conflict if two people change the module format.
/// Don't worry about adhering to the 80-column limit for this line.
<<<<<<< HEAD
const uint16_t SWIFTMODULE_VERSION_MINOR = 737; // macro role attribute
=======
const uint16_t SWIFTMODULE_VERSION_MINOR = 737; // allow @runtimeMetadata on enums
>>>>>>> def44c55

/// A standard hash seed used for all string hashes in a serialized module.
///
/// This is the same as the default used by llvm::djbHash, just provided
/// explicitly here to note that it's part of the format.
const uint32_t SWIFTMODULE_HASH_SEED = 5381;

using DeclIDField = BCFixed<31>;

// TypeID must be the same as DeclID because it is stored in the same way.
using TypeID = DeclID;
using TypeIDField = DeclIDField;

using TypeIDWithBitField = BCFixed<32>;

// ClangTypeID must be the same as DeclID because it is stored in the same way.
using ClangTypeID = TypeID;
using ClangTypeIDField = TypeIDField;

// IdentifierID must be the same as DeclID because it is stored in the same way.
using IdentifierID = DeclID;
using IdentifierIDField = DeclIDField;

// LocalDeclContextID must be the same as DeclID because it is stored in the
// same way.
using LocalDeclContextID = DeclID;
using LocalDeclContextIDField = DeclIDField;

/// Stores either a DeclID or a LocalDeclContextID, using 32 bits.
class DeclContextID {
  int32_t rawValue;
  explicit DeclContextID(int32_t rawValue) : rawValue(rawValue) {}
public:
  DeclContextID() : DeclContextID(0) {}

  static DeclContextID forDecl(DeclID value) {
    assert(value && "should encode null using DeclContextID()");
    assert(llvm::isUInt<31>(value) && "too many DeclIDs");
    return DeclContextID(static_cast<int32_t>(value));
  }
  static DeclContextID forLocalDeclContext(LocalDeclContextID value) {
    assert(value && "should encode null using DeclContextID()");
    assert(llvm::isUInt<31>(value) && "too many LocalDeclContextIDs");
    return DeclContextID(-static_cast<int32_t>(value));
  }

  explicit operator bool() const {
    return rawValue != 0;
  }

  Optional<DeclID> getAsDeclID() const {
    if (rawValue > 0)
      return DeclID(rawValue);
    return None;
  }

  Optional<LocalDeclContextID> getAsLocalDeclContextID() const {
    if (rawValue < 0)
      return LocalDeclContextID(-rawValue);
    return None;
  }

  static DeclContextID getFromOpaqueValue(uint32_t opaqueValue) {
    return DeclContextID(opaqueValue);
  }
  uint32_t getOpaqueValue() const { return rawValue; }
};

class DeclContextIDField : public BCFixed<32> {
public:
  static DeclContextID convert(uint64_t rawValue) {
    assert(llvm::isUInt<32>(rawValue));
    return DeclContextID::getFromOpaqueValue(rawValue);
  }
};

// ProtocolConformanceID must be the same as DeclID because it is stored
// in the same way.
using ProtocolConformanceID = DeclID;
using ProtocolConformanceIDField = DeclIDField;

// GenericSignatureID must be the same as DeclID because it is stored in the
// same way.
using GenericSignatureID = DeclID;
using GenericSignatureIDField = DeclIDField;

using GenericEnvironmentID = unsigned;
using GenericEnvironmentIDField = BCFixed<32>;

// SubstitutionMapID must be the same as DeclID because it is stored in the
// same way.
using SubstitutionMapID = DeclID;
using SubstitutionMapIDField = DeclIDField;

// ModuleID must be the same as IdentifierID because it is stored the same way.
using ModuleID = IdentifierID;
using ModuleIDField = IdentifierIDField;

// SILLayoutID must be the same as DeclID because it is stored in the same way.
using SILLayoutID = DeclID;
using SILLayoutIDField = DeclIDField;

using BitOffset = PointerEmbeddedInt<unsigned, 31>;
using BitOffsetField = BCFixed<31>;

// CharOffset must be the same as BitOffset because it is stored in the
// same way.
using CharOffset = BitOffset;
using CharOffsetField = BitOffsetField;

using FileSizeField = BCVBR<16>;
using FileModTimeOrContentHashField = BCVBR<16>;
using FileHashField = BCVBR<16>;

// These IDs must \em not be renumbered or reordered without incrementing
// the module version.
enum class OpaqueReadOwnership : uint8_t {
  Owned,
  Borrowed,
  OwnedOrBorrowed,
};
using OpaqueReadOwnershipField = BCFixed<2>;

// These IDs must \em not be renumbered or reordered without incrementing
// the module version.
enum class ReadImplKind : uint8_t {
  Stored = 0,
  Get,
  Inherited,
  Address,
  Read,
};
using ReadImplKindField = BCFixed<3>;

// These IDs must \em not be renumbered or reordered without incrementing
// the module version.
enum class WriteImplKind : uint8_t {
  Immutable = 0,
  Stored,
  StoredWithObservers,
  InheritedWithObservers,
  Set,
  MutableAddress,
  Modify,
};
using WriteImplKindField = BCFixed<3>;

// These IDs must \em not be renumbered or reordered without incrementing
// the module version.
enum class ReadWriteImplKind : uint8_t {
  Immutable = 0,
  Stored,
  MutableAddress,
  MaterializeToTemporary,
  Modify,
  StoredWithDidSet,
  InheritedWithDidSet,
};
using ReadWriteImplKindField = BCFixed<3>;

// These IDs must \em not be renumbered or reordered without incrementing
// the module version.
enum class StaticSpellingKind : uint8_t {
  None = 0,
  KeywordStatic,
  KeywordClass,
};
using StaticSpellingKindField = BCFixed<2>;

// These IDs must \em not be renumbered or reordered without incrementing
// the module version.
enum class FunctionTypeRepresentation : uint8_t {
  Swift = 0,
  Block,
  Thin,
  CFunctionPointer,
};
using FunctionTypeRepresentationField = BCFixed<4>;

// These IDs must \em not be renumbered or reordered without incrementing
// the module version.
enum class DifferentiabilityKind : uint8_t {
  NonDifferentiable = 0,
  Forward,
  Reverse,
  Normal,
  Linear,
};
using DifferentiabilityKindField = BCFixed<3>;

// These IDs must \em not be renumbered or reordered without incrementing the
// module version.
enum class AutoDiffDerivativeFunctionKind : uint8_t {
  JVP = 0,
  VJP
};
using AutoDiffDerivativeFunctionKindField = BCFixed<1>;

enum class ForeignErrorConventionKind : uint8_t {
  ZeroResult,
  NonZeroResult,
  ZeroPreservedResult,
  NilResult,
  NonNilError,
};

using ForeignErrorConventionKindField = BCFixed<3>;

// These IDs must \em not be renumbered or reordered without incrementing
// the module version.
enum class SILFunctionTypeRepresentation : uint8_t {
  Thick = 0,
  Block,
  Thin,
  CFunctionPointer,

  FirstSIL = 8,
  Method = FirstSIL,
  ObjCMethod,
  WitnessMethod,
  Closure,
  CXXMethod,
};
using SILFunctionTypeRepresentationField = BCFixed<4>;

// These IDs must \em not be renumbered or reordered without incrementing
// the module version.
enum class SILCoroutineKind : uint8_t {
  None = 0,
  YieldOnce = 1,
  YieldMany = 2,
};
using SILCoroutineKindField = BCFixed<2>;

// These IDs must \em not be renumbered or reordered without incrementing
// the module version.
enum OperatorKind : uint8_t {
  Infix = 0,
  Prefix,
  Postfix,
  PrecedenceGroup,  // only for cross references
};
// This is currently required to have the same width as AccessorKindField.
using OperatorKindField = BCFixed<4>;

// These IDs must \em not be renumbered or reordered without incrementing
// the module version.
enum AccessorKind : uint8_t {
  Get = 0,
  Set,
  WillSet,
  DidSet,
  Address,
  MutableAddress,
  Read,
  Modify,
};
using AccessorKindField = BCFixed<4>;

using AccessorCountField = BCFixed<3>;

// These IDs must \em not be renumbered or reordered without incrementing
// the module version.
enum CtorInitializerKind : uint8_t {
  Designated = 0,
  Convenience = 1,
  Factory = 2,
  ConvenienceFactory = 3,
};
using CtorInitializerKindField = BCFixed<2>;

// These IDs must \em not be renumbered or reordered without incrementing
// the module version.
enum class ParamDeclSpecifier : uint8_t {
  Default = 0,
  InOut = 1,
  Shared = 2,
  Owned = 3,
};
using ParamDeclSpecifierField = BCFixed<2>;

// These IDs must \em not be renumbered or reordered without incrementing
// the module version.
enum class VarDeclIntroducer : uint8_t {
  Let = 0,
  Var = 1
};
using VarDeclIntroducerField = BCFixed<1>;

// These IDs must \em not be renumbered or reordered without incrementing
// the module version.
enum class ParameterConvention : uint8_t {
  Indirect_In,
  Indirect_Inout,
  Indirect_InoutAliasable,
  Direct_Owned,
  Direct_Unowned,
  Direct_Guaranteed,
  Indirect_In_Guaranteed,
  Indirect_In_Constant,
};
using ParameterConventionField = BCFixed<4>;

// These IDs must \em not be renumbered or reordered without incrementing
// the module version.
enum class SILParameterDifferentiability : uint8_t {
  DifferentiableOrNotApplicable = 0,
  NotDifferentiable,
};

// These IDs must \em not be renumbered or reordered without incrementing
// the module version.
enum class ResultConvention : uint8_t {
  Indirect,
  Owned,
  Unowned,
  UnownedInnerPointer,
  Autoreleased,
};
using ResultConventionField = BCFixed<3>;

// These IDs must \em not be renumbered or reordered without incrementing
// the module version.
enum class SILResultDifferentiability : uint8_t {
  DifferentiableOrNotApplicable = 0,
  NotDifferentiable,
};

// These IDs must \em not be renumbered or reordered without incrementing
// the module version.
enum MetatypeRepresentation : uint8_t {
  MR_None, MR_Thin, MR_Thick, MR_ObjC
};
using MetatypeRepresentationField = BCFixed<2>;

// These IDs must \em not be renumbered or reordered without incrementing
// the module version.
enum class SelfAccessKind : uint8_t {
  NonMutating = 0,
  Mutating,
  Consuming,
};
using SelfAccessKindField = BCFixed<2>;
  
/// Translates an operator decl fixity to a Serialization fixity, whose values
/// are guaranteed to be stable.
static inline OperatorKind getStableFixity(OperatorFixity fixity) {
  switch (fixity) {
  case OperatorFixity::Prefix:
    return Prefix;
  case OperatorFixity::Postfix:
    return Postfix;
  case OperatorFixity::Infix:
    return Infix;
  }
  llvm_unreachable("Unhandled case in switch");
}

/// Translates a stable Serialization fixity back to an AST operator fixity.
static inline OperatorFixity getASTOperatorFixity(OperatorKind fixity) {
  switch (fixity) {
  case Prefix:
    return OperatorFixity::Prefix;
  case Postfix:
    return OperatorFixity::Postfix;
  case Infix:
    return OperatorFixity::Infix;
  case PrecedenceGroup:
    llvm_unreachable("Not an operator kind");
  }
  llvm_unreachable("Unhandled case in switch");
}

// These IDs must \em not be renumbered or reordered without incrementing
// the module version.
enum GenericRequirementKind : uint8_t {
  SameShape = 0,
  Conformance = 1,
  SameType    = 2,
  Superclass  = 3,
  Layout = 4,
};
using GenericRequirementKindField = BCFixed<3>;

// These IDs must \em not be renumbered or reordered without incrementing
// the module version.
enum LayoutRequirementKind : uint8_t {
  UnknownLayout = 0,
  TrivialOfExactSize = 1,
  TrivialOfAtMostSize = 2,
  Trivial = 3,
  RefCountedObject = 4,
  NativeRefCountedObject = 5,
  Class = 6,
  NativeClass = 7
};
using LayoutRequirementKindField = BCFixed<3>;

// These IDs must \em not be renumbered or reordered without incrementing
// the module version.
enum Associativity : uint8_t {
  NonAssociative = 0,
  LeftAssociative,
  RightAssociative
};
using AssociativityField = BCFixed<2>;

// These IDs must \em not be renumbered or reordered without incrementing
// the module version.
enum ReferenceOwnership : uint8_t {
  Strong = 0,
  Weak,
  Unowned,
  Unmanaged,
};
using ReferenceOwnershipField = BCFixed<2>;

// These IDs must \em not be renumbered or reordered without incrementing
// the module version.
enum ValueOwnership : uint8_t {
  Default = 0,
  InOut,
  Shared,
  Owned
};
using ValueOwnershipField = BCFixed<2>;

// These IDs must \em not be renumbered or reordered without incrementing
// the module version.
enum class DefaultArgumentKind : uint8_t {
  None = 0,
  Normal,
  FileID,
  FileIDSpelledAsFile,
  FilePath,
  FilePathSpelledAsFile,
  Line,
  Column,
  Function,
  Inherited,
  DSOHandle,
  NilLiteral,
  EmptyArray,
  EmptyDictionary,
  StoredProperty,
};
using DefaultArgumentField = BCFixed<4>;

// These IDs must \em not be renumbered or reordered without incrementing
// the module version.
enum LibraryKind : uint8_t {
  Library = 0,
  Framework
};
using LibraryKindField = BCFixed<1>;

// These IDs must \em not be renumbered or reordered without incrementing
// the module version.
enum class AccessLevel : uint8_t {
  Private = 0,
  FilePrivate,
  Internal,
  Package,
  Public,
  Open,
};
using AccessLevelField = BCFixed<3>;

// These IDs must \em not be renumbered or reordered without incrementing
// the module version.
enum class DeclNameKind: uint8_t {
  Normal,
  Subscript,
  Constructor,
  Destructor
};

// These IDs must \em not be renumbered or reordered without incrementing
// the module version.
enum SpecialIdentifierID : uint8_t {
  /// Special IdentifierID value for the Builtin module.
  BUILTIN_MODULE_ID = 0,
  /// Special IdentifierID value for the current module.
  CURRENT_MODULE_ID,
  /// Special value for the module for imported Objective-C headers.
  OBJC_HEADER_MODULE_ID,
  /// Special value for the special subscript name
  SUBSCRIPT_ID,
  /// Special value for the special constructor name
  CONSTRUCTOR_ID,
  /// Special value for the special destructor name
  DESTRUCTOR_ID,

  /// The number of special Identifier IDs. This value should never be encoded;
  /// it should only be used to count the number of names above. As such, it
  /// is correct and necessary to add new values above this one.
  NUM_SPECIAL_IDS
};

// These IDs must \em not be renumbered or reordered without incrementing
// the module version.
enum class EnumElementRawValueKind : uint8_t {
  /// No raw value serialized.
  None = 0,
  /// Integer literal.
  IntegerLiteral,
  /// TODO: Float, string, char, etc.
};

using EnumElementRawValueKindField = BCFixed<4>;

// These IDs must \em not be renumbered or reordered without incrementing
// the module version.
enum class ResilienceExpansion : uint8_t {
  Minimal = 0,
  Maximal,
};

// These IDs must \em not be renumbered or reordered without incrementing
// the module version.
enum class ImportControl : uint8_t {
  /// `import FooKit`
  Normal = 0,
  /// `@_exported import FooKit`
  Exported,
  /// `@_uncheckedImplementationOnly import FooKit`
  ImplementationOnly
};
using ImportControlField = BCFixed<2>;

// These IDs must \em not be renumbered or reordered without incrementing
// the module version.
enum class ClangDeclPathComponentKind : uint8_t {
  Record = 0,
  Enum,
  Namespace,
  Typedef,
  TypedefAnonDecl,
  ObjCInterface,
  ObjCProtocol,
};

enum class GenericEnvironmentKind : uint8_t {
  OpenedExistential,
  OpenedElement
};

// These IDs must \em not be renumbered or reordered without incrementing
// the module version.
enum class MacroRole : uint8_t {
  Expression,
  Declaration,
  Accessor,
  MemberAttribute,
  SynthesizedMembers,
};
using MacroRoleField = BCFixed<3>;

// These IDs must \em not be renumbered or reordered without incrementing
// the module version.
enum class MacroIntroducedDeclNameKind : uint8_t {
  Named = 0,
  Overloaded,
  Accessors,
  Prefixed,
  Suffixed,
  Arbitrary,
};
using MacroIntroducedDeclNameKindField = BCFixed<4>;

// Encodes a VersionTuple:
//
//  Major
//  Minor
//  Subminor
//  HasMinor
//  HasSubminor
#define BC_AVAIL_TUPLE\
    BCVBR<5>,\
    BCVBR<5>,\
    BCVBR<4>,\
    BCFixed<1>,\
    BCFixed<1>

#define LIST_VER_TUPLE_PIECES(X)\
  X##_Major, X##_Minor, X##_Subminor, X##_HasMinor, X##_HasSubminor
#define DEF_VER_TUPLE_PIECES(X) unsigned LIST_VER_TUPLE_PIECES(X)
#define DECODE_VER_TUPLE(X)\
  if (X##_HasMinor) {\
    if (X##_HasSubminor)\
      X = llvm::VersionTuple(X##_Major, X##_Minor, X##_Subminor);\
    else\
      X = llvm::VersionTuple(X##_Major, X##_Minor);\
    }\
  else X = llvm::VersionTuple(X##_Major);
#define ENCODE_VER_TUPLE(X, X_Expr)\
    unsigned X##_Major = 0, X##_Minor = 0, X##_Subminor = 0,\
             X##_HasMinor = 0, X##_HasSubminor = 0;\
    const auto &X##_Val = X_Expr;\
    if (X##_Val.has_value()) {\
      const auto &Y = X##_Val.value();\
      X##_Major = Y.getMajor();\
      X##_Minor = Y.getMinor().value_or(0);\
      X##_Subminor = Y.getSubminor().value_or(0);\
      X##_HasMinor = Y.getMinor().has_value();\
      X##_HasSubminor = Y.getSubminor().has_value();\
    }

/// The various types of blocks that can occur within a serialized Swift
/// module.
///
/// Some of these are shared with the swiftdoc format, which is a stable format.
/// Be very very careful when renumbering them.
enum BlockID {
  /// The module block, which contains all of the other blocks (and in theory
  /// allows a single file to contain multiple modules).
  MODULE_BLOCK_ID = llvm::bitc::FIRST_APPLICATION_BLOCKID,

  /// The control block, which contains all of the information that needs to
  /// be validated prior to committing to loading the serialized module.
  ///
  /// This is part of a stable format and must not be renumbered!
  ///
  /// \sa control_block
  CONTROL_BLOCK_ID,

  /// The input block, which contains all the files this module depends on.
  ///
  /// \sa input_block
  INPUT_BLOCK_ID,

  /// The "decls-and-types" block, which contains all of the declarations that
  /// come from this module.
  ///
  /// Types are also stored here, so that types that just wrap a Decl don't need
  /// a separate entry in the file.
  ///
  /// \sa decls_block
  DECLS_AND_TYPES_BLOCK_ID,

  /// The identifier block, which contains all of the strings used in
  /// identifiers in the module.
  ///
  /// Unlike other blocks in the file, all data within this block is completely
  /// opaque. Offsets into this block should point directly into the blob at a
  /// null-terminated UTF-8 string.
  IDENTIFIER_DATA_BLOCK_ID,

  /// The index block, which contains cross-referencing information for the
  /// module.
  ///
  /// \sa index_block
  INDEX_BLOCK_ID,

  /// The block for SIL functions.
  ///
  /// \sa sil_block
  SIL_BLOCK_ID,

  /// The index block for SIL functions.
  ///
  /// \sa sil_index_block
  SIL_INDEX_BLOCK_ID,

  /// A sub-block of the control block that contains configuration options
  /// needed to successfully load this module.
  ///
  /// \sa options_block
  OPTIONS_BLOCK_ID,

  /// The declaration member-tables index block, a sub-block of the index block.
  ///
  /// \sa decl_member_tables_block
  DECL_MEMBER_TABLES_BLOCK_ID,

  /// The module documentation container block, which contains all other
  /// documentation blocks.
  ///
  /// This is part of a stable format and must not be renumbered!
  MODULE_DOC_BLOCK_ID = 96,

  /// The comment block, which contains documentation comments.
  ///
  /// This is part of a stable format and must not be renumbered!
  ///
  /// \sa comment_block
  COMMENT_BLOCK_ID,

  /// The module source location container block, which contains all other
  /// source location blocks.
  ///
  /// This is part of a stable format and should not be renumbered.
  ///
  /// Though we strive to keep the format stable, breaking the format of
  /// .swiftsourceinfo doesn't have consequences as serious as breaking the
  /// format of .swiftdoc because .swiftsourceinfo file is for local development
  /// use only.
  MODULE_SOURCEINFO_BLOCK_ID = 192,

  /// The source location block, which contains decl locations.
  ///
  /// This is part of a stable format and should not be renumbered.
  ///
  /// Though we strive to keep the format stable, breaking the format of
  /// .swiftsourceinfo doesn't have consequences as serious as breaking the
  /// format
  /// of .swiftdoc because .swiftsourceinfo file is for local development use
  /// only.
  ///
  /// \sa decl_locs_block
  DECL_LOCS_BLOCK_ID,

  /// The incremental dependency information block.
  ///
  /// This is part of a stable format and should not be renumbered.
  INCREMENTAL_INFORMATION_BLOCK_ID =
      fine_grained_dependencies::INCREMENTAL_INFORMATION_BLOCK_ID,
};

/// The record types within the control block.
///
/// Be VERY VERY careful when changing this block; it is also used by the
/// swiftdoc format, which \e must \e remain \e stable. Adding new records is
/// okay---they will be ignored---but modifying existing ones must be done
/// carefully. You may need to update the swiftdoc version in DocFormat.h.
///
/// \sa CONTROL_BLOCK_ID
namespace control_block {
  enum {
    METADATA = 1,
    MODULE_NAME,
    TARGET,
    SDK_NAME,
    REVISION,
    IS_OSSA,
    ALLOWABLE_CLIENT_NAME
  };

  using MetadataLayout = BCRecordLayout<
    METADATA, // ID
    BCFixed<16>, // Module format major version
    BCFixed<16>, // Module format minor version
    BCVBR<8>, // length of "short version string" in the blob
    BCVBR<8>, // length of "short compatibility version string" in the blob
    BCVBR<17>, // User module format major version
    BCVBR<17>, // User module format minor version
    BCVBR<17>, // User module format sub-minor version
    BCVBR<17>, // User module format build version
    BCBlob // misc. version information
  >;

  using ModuleNameLayout = BCRecordLayout<
    MODULE_NAME,
    BCBlob
  >;

  using TargetLayout = BCRecordLayout<
    TARGET,
    BCBlob // LLVM triple
  >;

  using SDKNameLayout = BCRecordLayout<
    SDK_NAME,
    BCBlob
  >;

  using RevisionLayout = BCRecordLayout<
    REVISION,
    BCBlob
  >;

  using IsOSSALayout = BCRecordLayout<
    IS_OSSA,
    BCFixed<1>
  >;

  using AllowableClientLayout = BCRecordLayout<
    ALLOWABLE_CLIENT_NAME,
    BCBlob
  >;
}

/// The record types within the options block (a sub-block of the control
/// block).
///
/// \sa OPTIONS_BLOCK_ID
namespace options_block {
  enum {
    SDK_PATH = 1,
    XCC,
    IS_SIB,
    IS_STATIC_LIBRARY,
    HAS_HERMETIC_SEAL_AT_LINK,
    IS_TESTABLE,
    RESILIENCE_STRATEGY,
    ARE_PRIVATE_IMPORTS_ENABLED,
    IS_IMPLICIT_DYNAMIC_ENABLED,
    IS_BUILT_FROM_INTERFACE,
    IS_ALLOW_MODULE_WITH_COMPILER_ERRORS_ENABLED,
    MODULE_ABI_NAME,
    IS_CONCURRENCY_CHECKED,
    MODULE_PACKAGE_NAME,
  };

  using SDKPathLayout = BCRecordLayout<
    SDK_PATH,
    BCBlob // path
  >;

  using XCCLayout = BCRecordLayout<
    XCC,
    BCBlob // -Xcc flag, as string
  >;

  using IsSIBLayout = BCRecordLayout<
    IS_SIB,
    BCFixed<1> // Is this an intermediate file?
  >;

  using IsStaticLibraryLayout = BCRecordLayout<
    IS_STATIC_LIBRARY
  >;

  using HasHermeticSealAtLinkLayout = BCRecordLayout<
    HAS_HERMETIC_SEAL_AT_LINK
  >;

  using IsTestableLayout = BCRecordLayout<
    IS_TESTABLE
  >;

  using ArePrivateImportsEnabledLayout = BCRecordLayout<
    ARE_PRIVATE_IMPORTS_ENABLED
  >;

  using IsImplicitDynamicEnabledLayout = BCRecordLayout<
    IS_IMPLICIT_DYNAMIC_ENABLED
  >;

  using ResilienceStrategyLayout = BCRecordLayout<
    RESILIENCE_STRATEGY,
    BCFixed<2>
  >;

  using IsBuiltFromInterfaceLayout = BCRecordLayout<
    IS_BUILT_FROM_INTERFACE
  >;

  using IsAllowModuleWithCompilerErrorsEnabledLayout = BCRecordLayout<
    IS_ALLOW_MODULE_WITH_COMPILER_ERRORS_ENABLED
  >;

  using ModuleABINameLayout = BCRecordLayout<
    MODULE_ABI_NAME,
    BCBlob
  >;

  using IsConcurrencyCheckedLayout = BCRecordLayout<
    IS_CONCURRENCY_CHECKED
  >;

  using ModulePackageNameLayout = BCRecordLayout<
    MODULE_PACKAGE_NAME,
    BCBlob
  >;
}

/// The record types within the input block.
///
/// \sa INPUT_BLOCK_ID
namespace input_block {
  enum {
    IMPORTED_MODULE = 1,
    LINK_LIBRARY,
    IMPORTED_HEADER,
    IMPORTED_HEADER_CONTENTS,
    MODULE_FLAGS, // [unused]
    SEARCH_PATH,
    FILE_DEPENDENCY,
    DEPENDENCY_DIRECTORY,
    MODULE_INTERFACE_PATH,
    IMPORTED_MODULE_SPIS,
  };

  using ImportedModuleLayout = BCRecordLayout<
    IMPORTED_MODULE,
    ImportControlField, // import kind
    BCFixed<1>,         // scoped?
    BCFixed<1>,         // has spis?
    BCBlob // module name, with submodule path pieces separated by \0s.
           // If the 'scoped' flag is set, the final path piece is an access
           // path within the module.
  >;

  using ImportedModuleLayoutSPI = BCRecordLayout<
    IMPORTED_MODULE_SPIS,
    BCBlob // SPI names, separated by \0s
  >;

  using LinkLibraryLayout = BCRecordLayout<
    LINK_LIBRARY,
    LibraryKindField, // kind
    BCFixed<1>, // forced?
    BCBlob // library name
  >;

  using ImportedHeaderLayout = BCRecordLayout<
    IMPORTED_HEADER,
    BCFixed<1>, // exported?
    FileSizeField, // file size (for validation)
    FileHashField, // file hash (for validation)
    BCBlob // file path
  >;

  using ImportedHeaderContentsLayout = BCRecordLayout<
    IMPORTED_HEADER_CONTENTS,
    BCBlob
  >;

  using SearchPathLayout = BCRecordLayout<
    SEARCH_PATH,
    BCFixed<1>, // framework?
    BCFixed<1>, // system?
    BCBlob      // path
  >;

  using FileDependencyLayout = BCRecordLayout<
    FILE_DEPENDENCY,
    FileSizeField,                 // file size (for validation)
    FileModTimeOrContentHashField, // mtime or content hash (for validation)
    BCFixed<1>,                    // are we reading mtime (0) or hash (1)?
    BCFixed<1>,                    // SDK-relative?
    BCVBR<8>,                      // subpath-relative index (0=none)
    BCBlob                         // path
  >;

  using DependencyDirectoryLayout = BCRecordLayout<
    DEPENDENCY_DIRECTORY,
    BCBlob
  >;

  using ModuleInterfaceLayout = BCRecordLayout<
    MODULE_INTERFACE_PATH,
    BCBlob // file path
  >;

}

/// The record types within the "decls-and-types" block.
///
/// \sa DECLS_AND_TYPES_BLOCK_ID
namespace decls_block {
  enum RecordKind : uint16_t {
#define RECORD(Id) Id,
#define RECORD_VAL(Id, Value) Id = Value,
#include "DeclTypeRecordNodes.def"
  };

  namespace detail {
  enum TypeRecords : uint16_t {
#define TYPE(Id) Id##_TYPE = decls_block::RecordKind::Id##_TYPE,
#include "DeclTypeRecordNodes.def"
  };

  template <TypeRecords Record>
  class TypeRecordDispatch {};

  template <TypeRecords RecordCode, typename ...Ts>
  struct code { public: constexpr static TypeRecords value = RecordCode; };

  struct function_deserializer {
    static llvm::Expected<Type>
    deserialize(ModuleFile &MF, SmallVectorImpl<uint64_t> &scratch,
                StringRef blobData, bool isGeneric);
  };

#define TYPE_LAYOUT_IMPL(LAYOUT, ...)                                          \
  using LAYOUT = BCRecordLayout<__VA_ARGS__>;                                  \
  template <>                                                                  \
  class detail::TypeRecordDispatch<                                            \
      detail::code<detail::TypeRecords::__VA_ARGS__>::value> {                 \
    friend class swift::ModuleFile;                                            \
    static llvm::Expected<Type>                                                \
    deserialize(ModuleFile &MF,                                                \
                llvm::SmallVectorImpl<uint64_t> &scratch,                      \
                StringRef blobData);                                           \
  }
  } // namespace detail

/// This \c TYPE_LAYOUT(...) macro replaces the usual \c BCRecordLayout coding
/// structures below by enforcing structural checks for the definition of
/// deserialization members. If you forget to define a \c TYPE_LAYOUT(...) for a
/// \c TYPE(...) there will be a gnarly SFINAE error pointing at it in
/// DeclTypeRecordNodes.def.
///
/// This macro pairs with \c DESERIALIZE_TYPE(...) in Deserialization.cpp such
/// that if you forget \c DESERIALIZE_TYPE(...) you will come up
/// with a linker error.
#define TYPE_LAYOUT(LAYOUT, ...) TYPE_LAYOUT_IMPL(LAYOUT, __VA_ARGS__)

  using ClangTypeLayout = BCRecordLayout<
    CLANG_TYPE,
    BCArray<BCVBR<6>>
  >;

  /// A flag to mark a decl as being invalid
  using ErrorFlagLayout = BCRecordLayout<
    ERROR_FLAG
  >;

  /// A placeholder for invalid types
  TYPE_LAYOUT(ErrorTypeLayout,
    ERROR_TYPE,
    TypeIDField // original type (if any)
  );

  TYPE_LAYOUT(BuiltinAliasTypeLayout,
    BUILTIN_ALIAS_TYPE,
    DeclIDField, // typealias decl
    TypeIDField  // canonical type (a fallback)
  );

  TYPE_LAYOUT(TypeAliasTypeLayout,
    NAME_ALIAS_TYPE,
    DeclIDField,           // typealias decl
    TypeIDField,           // parent type
    TypeIDField,           // underlying type
    TypeIDField,           // substituted type
    SubstitutionMapIDField // substitution map
  );

  TYPE_LAYOUT(GenericTypeParamTypeLayout,
    GENERIC_TYPE_PARAM_TYPE,
    BCFixed<1>,  // parameter pack?
    DeclIDField, // generic type parameter decl or depth
    BCVBR<4> // index + 1, or zero if we have a generic type
            // parameter decl
  );

  TYPE_LAYOUT(DependentMemberTypeLayout,
    DEPENDENT_MEMBER_TYPE,
    TypeIDField, // base type
    DeclIDField  // associated type decl
  );
  TYPE_LAYOUT(NominalTypeLayout,
    NOMINAL_TYPE,
    DeclIDField, // decl
    TypeIDField  // parent
  );

  TYPE_LAYOUT(ParenTypeLayout,
    PAREN_TYPE,
    TypeIDField // inner type
  );

  TYPE_LAYOUT(TupleTypeLayout,
    TUPLE_TYPE
  );

  using TupleTypeEltLayout = BCRecordLayout<
    TUPLE_TYPE_ELT,
    IdentifierIDField,  // name
    TypeIDField         // type
  >;

  TYPE_LAYOUT(FunctionTypeLayout,
    FUNCTION_TYPE,
    TypeIDField,                     // output
    FunctionTypeRepresentationField, // representation
    ClangTypeIDField,                // type
    BCFixed<1>,                      // noescape?
    BCFixed<1>,                      // concurrent?
    BCFixed<1>,                      // async?
    BCFixed<1>,                      // throws?
    DifferentiabilityKindField,      // differentiability kind
    TypeIDField                      // global actor
    // trailed by parameters
  );

  using FunctionParamLayout = BCRecordLayout<
    FUNCTION_PARAM,
    IdentifierIDField,   // name
    IdentifierIDField,   // internal label
    TypeIDField,         // type
    BCFixed<1>,          // vararg?
    BCFixed<1>,          // autoclosure?
    BCFixed<1>,          // non-ephemeral?
    ValueOwnershipField, // inout, shared or owned?
    BCFixed<1>,          // isolated
    BCFixed<1>,          // noDerivative?
    BCFixed<1>           // compileTimeConst
  >;

  TYPE_LAYOUT(MetatypeTypeLayout,
    METATYPE_TYPE,
    TypeIDField,                // instance type
    MetatypeRepresentationField // representation
  );

  TYPE_LAYOUT(ExistentialMetatypeTypeLayout,
    EXISTENTIAL_METATYPE_TYPE,
    TypeIDField,                // instance type
    MetatypeRepresentationField // representation
  );

  TYPE_LAYOUT(PrimaryArchetypeTypeLayout,
    PRIMARY_ARCHETYPE_TYPE,
    GenericSignatureIDField, // generic environment
    TypeIDField              // interface type
  );

  TYPE_LAYOUT(OpenedArchetypeTypeLayout,
    OPENED_ARCHETYPE_TYPE,
    TypeIDField,              // the interface type
    GenericEnvironmentIDField // generic environment ID
  );

  TYPE_LAYOUT(OpaqueArchetypeTypeLayout,
    OPAQUE_ARCHETYPE_TYPE,
    DeclIDField,           // the opaque type decl
    TypeIDField,           // the interface type
    SubstitutionMapIDField // the arguments
  );

  TYPE_LAYOUT(PackArchetypeTypeLayout,
    PACK_ARCHETYPE_TYPE,
    GenericSignatureIDField, // generic environment
    TypeIDField              // interface type
  );

  TYPE_LAYOUT(ElementArchetypeTypeLayout,
    ELEMENT_ARCHETYPE_TYPE,
    TypeIDField,              // the interface type
    GenericEnvironmentIDField // generic environment ID
  );

  TYPE_LAYOUT(DynamicSelfTypeLayout,
    DYNAMIC_SELF_TYPE,
    TypeIDField // self type
  );

  TYPE_LAYOUT(ProtocolCompositionTypeLayout,
    PROTOCOL_COMPOSITION_TYPE,
    BCFixed<1>,          // has AnyObject constraint
    BCArray<TypeIDField> // protocols
  );

  TYPE_LAYOUT(ParameterizedProtocolTypeLayout,
    PARAMETERIZED_PROTOCOL_TYPE,
    TypeIDField,         // base
    BCArray<TypeIDField> // arguments
  );

  TYPE_LAYOUT(BoundGenericTypeLayout,
    BOUND_GENERIC_TYPE,
    DeclIDField,         // generic decl
    TypeIDField,         // parent
    BCArray<TypeIDField> // generic arguments
  );

  TYPE_LAYOUT(GenericFunctionTypeLayout,
    GENERIC_FUNCTION_TYPE,
    TypeIDField,                     // output
    FunctionTypeRepresentationField, // representation
    BCFixed<1>,                      // concurrent?
    BCFixed<1>,                      // async?
    BCFixed<1>,                      // throws?
    DifferentiabilityKindField,      // differentiability kind
    TypeIDField,                     // global actor
    GenericSignatureIDField          // generic signature

    // trailed by parameters
  );

  TYPE_LAYOUT(SILFunctionTypeLayout,
    SIL_FUNCTION_TYPE,
    BCFixed<1>,                         // concurrent?
    BCFixed<1>,                         // async?
    SILCoroutineKindField,              // coroutine kind
    ParameterConventionField,           // callee convention
    SILFunctionTypeRepresentationField, // representation
    BCFixed<1>,                         // pseudogeneric?
    BCFixed<1>,                         // noescape?
    DifferentiabilityKindField,         // differentiability kind
    BCFixed<1>,                         // error result?
    BCVBR<6>,                           // number of parameters
    BCVBR<5>,                           // number of yields
    BCVBR<5>,                           // number of results
    GenericSignatureIDField,            // invocation generic signature
    SubstitutionMapIDField,             // invocation substitutions
    SubstitutionMapIDField,             // pattern substitutions
    ClangTypeIDField,    // clang function type, for foreign conventions
    BCArray<TypeIDField> // parameter types/conventions, alternating
                          // followed by result types/conventions, alternating
                          // followed by error result type/convention
    // Optionally a protocol conformance (for witness_methods)
    // Optionally a substitution map (for substituted function types)
  );

  TYPE_LAYOUT(SILBlockStorageTypeLayout,
    SIL_BLOCK_STORAGE_TYPE,
    TypeIDField // capture type
  );

  TYPE_LAYOUT(SILMoveOnlyWrappedTypeLayout,
    SIL_MOVE_ONLY_TYPE,
    TypeIDField            // inner type
  );

  using SILLayoutLayout = BCRecordLayout<
    SIL_LAYOUT,
    GenericSignatureIDField,    // generic signature
    BCFixed<1>,                 // captures generic env
    BCVBR<8>,                   // number of fields
    BCArray<TypeIDWithBitField> // field types with mutability
  >;

  TYPE_LAYOUT(SILBoxTypeLayout,
    SIL_BOX_TYPE,
    SILLayoutIDField,      // layout
    SubstitutionMapIDField // substitutions
  );

#define SYNTAX_SUGAR_TYPE_LAYOUT(LAYOUT, CODE)                                 \
  TYPE_LAYOUT(LAYOUT, CODE, TypeIDField)

  SYNTAX_SUGAR_TYPE_LAYOUT(ArraySliceTypeLayout, ARRAY_SLICE_TYPE);
  SYNTAX_SUGAR_TYPE_LAYOUT(OptionalTypeLayout, OPTIONAL_TYPE);
  SYNTAX_SUGAR_TYPE_LAYOUT(VariadicSequenceTypeLayout, VARIADIC_SEQUENCE_TYPE);
  SYNTAX_SUGAR_TYPE_LAYOUT(ExistentialTypeLayout, EXISTENTIAL_TYPE);

  TYPE_LAYOUT(DictionaryTypeLayout,
    DICTIONARY_TYPE,
    TypeIDField, // key type
    TypeIDField  // value type
  );

  TYPE_LAYOUT(ReferenceStorageTypeLayout,
    REFERENCE_STORAGE_TYPE,
    ReferenceOwnershipField, // ownership
    TypeIDField              // implementation type
  );

  TYPE_LAYOUT(UnboundGenericTypeLayout,
    UNBOUND_GENERIC_TYPE,
    DeclIDField, // generic decl
    TypeIDField  // parent
  );

  TYPE_LAYOUT(PackExpansionTypeLayout,
    PACK_EXPANSION_TYPE,
    TypeIDField, // pattern type
    TypeIDField  // count type
  );

  TYPE_LAYOUT(PackTypeLayout,
    PACK_TYPE
  );

  using PackTypeEltLayout = BCRecordLayout<
    PACK_TYPE_ELT,
    TypeIDField         // type
  >;

  using TypeAliasLayout = BCRecordLayout<
    TYPE_ALIAS_DECL,
    IdentifierIDField, // name
    DeclContextIDField,// context decl
    TypeIDField, // underlying type
    TypeIDField, // interface type (no longer used)
    BCFixed<1>,  // implicit flag
    GenericSignatureIDField, // generic environment
    AccessLevelField, // access level
    BCArray<TypeIDField> // dependency types
    // Trailed by generic parameters (if any).
  >;

  using GenericTypeParamDeclLayout = BCRecordLayout<GENERIC_TYPE_PARAM_DECL,
    IdentifierIDField, // name
    BCFixed<1>,        // implicit flag
    BCFixed<1>,        // parameter pack?
    BCVBR<4>,          // depth
    BCVBR<4>,          // index
    BCFixed<1>         // opaque type?
  >;

  using AssociatedTypeDeclLayout = BCRecordLayout<
    ASSOCIATED_TYPE_DECL,
    IdentifierIDField,   // name
    DeclContextIDField,  // context decl
    TypeIDField,         // default definition
    BCFixed<1>,          // implicit flag
    BCArray<DeclIDField> // overridden associated types
  >;

  using StructLayout = BCRecordLayout<
    STRUCT_DECL,
    IdentifierIDField,      // name
    DeclContextIDField,     // context decl
    BCFixed<1>,             // implicit flag
    BCFixed<1>,             // isObjC
    GenericSignatureIDField, // generic environment
    AccessLevelField,       // access level
    BCVBR<4>,               // number of conformances
    BCVBR<4>,               // number of inherited types
    BCArray<TypeIDField>    // inherited types, followed by dependency types
    // Trailed by the generic parameters (if any), the members record, and
    // finally conformance info (if any).
  >;

  using EnumLayout = BCRecordLayout<
    ENUM_DECL,
    IdentifierIDField,      // name
    DeclContextIDField,     // context decl
    BCFixed<1>,             // implicit flag
    BCFixed<1>,             // isObjC
    GenericSignatureIDField, // generic environment
    TypeIDField,            // raw type
    AccessLevelField,       // access level
    BCVBR<4>,               // number of conformances
    BCVBR<4>,               // number of inherited types
    BCArray<TypeIDField>    // inherited types, followed by dependency types
    // Trailed by the generic parameters (if any), the members record, and
    // finally conformance info (if any).
  >;

  using ClassLayout = BCRecordLayout<
    CLASS_DECL,
    IdentifierIDField,      // name
    DeclContextIDField,     // context decl
    BCFixed<1>,             // implicit?
    BCFixed<1>,             // explicitly objc?
    BCFixed<1>,             // Explicitly actor?
    BCFixed<1>,             // inherits convenience initializers from its superclass?
    BCFixed<1>,             // has missing designated initializers?
    GenericSignatureIDField, // generic environment
    TypeIDField,            // superclass
    AccessLevelField,       // access level
    BCVBR<4>,               // number of conformances
    BCVBR<4>,               // number of inherited types
    BCArray<TypeIDField>    // inherited types, followed by dependency types
    // Trailed by the generic parameters (if any), the members record, and
    // finally conformance info (if any).
  >;

  using ProtocolLayout = BCRecordLayout<
    PROTOCOL_DECL,
    IdentifierIDField,      // name
    DeclContextIDField,     // context decl
    BCFixed<1>,             // implicit flag
    BCFixed<1>,             // class-bounded?
    BCFixed<1>,             // objc?
    BCFixed<1>,             // existential-type-supported?
    AccessLevelField,       // access level
    BCVBR<4>,               // number of inherited types
    BCArray<TypeIDField>    // inherited types, followed by dependency types
    // Trailed by the generic parameters (if any), the members record, and
    // the default witness table record
  >;

  /// A default witness table for a protocol.
  using DefaultWitnessTableLayout = BCRecordLayout<
    DEFAULT_WITNESS_TABLE,
    BCArray<DeclIDField>
    // An array of requirement / witness pairs
  >;

  using ConstructorLayout = BCRecordLayout<
    CONSTRUCTOR_DECL,
    DeclContextIDField, // context decl
    BCFixed<1>,  // failable?
    BCFixed<1>,  // IUO result?
    BCFixed<1>,  // implicit?
    BCFixed<1>,  // objc?
    BCFixed<1>,  // stub implementation?
    BCFixed<1>,  // async?
    BCFixed<1>,  // throws?
    CtorInitializerKindField,  // initializer kind
    GenericSignatureIDField, // generic environment
    DeclIDField, // overridden decl
    AccessLevelField, // access level
    BCFixed<1>,   // requires a new vtable slot
    BCFixed<1>,   // 'required' but overridden is not (used for recovery)
    BCVBR<5>,     // number of parameter name components
    BCArray<IdentifierIDField> // name components,
                               // followed by TypeID dependencies
    // This record is trailed by:
    // - its generic parameters, if any
    // - its parameter patterns,
    // - the foreign error convention, if any
    // - inlinable body text, if any
  >;

  using VarLayout = BCRecordLayout<
    VAR_DECL,
    IdentifierIDField, // name
    DeclContextIDField,  // context decl
    BCFixed<1>,   // implicit?
    BCFixed<1>,   // explicitly objc?
    BCFixed<1>,   // static?
    VarDeclIntroducerField,   // introducer
    BCFixed<1>,   // is getter mutating?
    BCFixed<1>,   // is setter mutating?
    BCFixed<1>,   // is this the backing storage for a lazy property?
    BCFixed<1>,   // top level global?
    DeclIDField,  // if this is a lazy property, this is the backing storage
    OpaqueReadOwnershipField,   // opaque read ownership
    ReadImplKindField,   // read implementation
    WriteImplKindField,   // write implementation
    ReadWriteImplKindField,   // read-write implementation
    AccessorCountField, // number of accessors
    TypeIDField,  // interface type
    BCFixed<1>,   // IUO value?
    DeclIDField,  // overridden decl
    AccessLevelField, // access level
    AccessLevelField, // setter access, if applicable
    DeclIDField, // opaque return type decl
    BCFixed<2>,  // # of property wrapper backing properties
    BCVBR<4>,    // total number of vtable entries introduced by all accessors
    BCArray<TypeIDField> // accessors, backing properties, and dependencies
  >;

  using ParamLayout = BCRecordLayout<
    PARAM_DECL,
    IdentifierIDField,       // argument name
    IdentifierIDField,       // parameter name
    DeclContextIDField,      // context decl
    ParamDeclSpecifierField, // specifier
    TypeIDField,             // interface type
    BCFixed<1>,              // isIUO?
    BCFixed<1>,              // isVariadic?
    BCFixed<1>,              // isAutoClosure?
    BCFixed<1>,              // isIsolated?
    BCFixed<1>,              // isCompileTimeConst?
    DefaultArgumentField,    // default argument kind
    TypeIDField,             // default argument type
    BCBlob                   // default argument text
  >;

  using FuncLayout = BCRecordLayout<
    FUNC_DECL,
    DeclContextIDField,  // context decl
    BCFixed<1>,   // implicit?
    BCFixed<1>,   // is 'static' or 'class'?
    StaticSpellingKindField, // spelling of 'static' or 'class'
    BCFixed<1>,   // isObjC?
    SelfAccessKindField,   // self access kind
    BCFixed<1>,   // has forced static dispatch?
    BCFixed<1>,   // async?
    BCFixed<1>,   // throws?
    GenericSignatureIDField, // generic environment
    TypeIDField,  // result interface type
    BCFixed<1>,   // IUO result?
    DeclIDField,  // operator decl
    DeclIDField,  // overridden function
    BCFixed<1>,   // whether the overridden decl affects ABI
    BCVBR<5>,     // 0 for a simple name, otherwise the number of parameter name
                  // components plus one
    AccessLevelField, // access level
    BCFixed<1>,   // requires a new vtable slot
    DeclIDField,  // opaque result type decl
    BCFixed<1>,   // isUserAccessible?
    BCFixed<1>,   // is distributed thunk
    BCArray<IdentifierIDField> // name components,
                               // followed by TypeID dependencies
    // The record is trailed by:
    // - its _silgen_name, if any
    // - its generic parameters, if any
    // - body parameter patterns
    // - the foreign error convention, if any
    // - inlinable body text, if any
  >;

  using ConditionalSubstitutionConditionLayout = BCRecordLayout<
    CONDITIONAL_SUBSTITUTION_COND,
    BCFixed<1>, // is unavailable?
    BC_AVAIL_TUPLE // the OS version triple.
  >;

  using ConditionalSubstitutionLayout = BCRecordLayout<
    CONDITIONAL_SUBSTITUTION,
    SubstitutionMapIDField
    // Trailed by N conditions that include a version and
    // unavailability indicator.
  >;

  using OpaqueTypeLayout = BCRecordLayout<
    OPAQUE_TYPE_DECL,
    DeclContextIDField, // decl context
    DeclIDField, // naming decl
    GenericSignatureIDField, // interface generic signature
    TypeIDField, // interface type for opaque type
    GenericSignatureIDField, // generic environment
    SubstitutionMapIDField, // optional substitution map for underlying type
    AccessLevelField // access level
    // trailed by generic parameters
    // trailed by conditional substitutions
  >;

  // TODO: remove the unnecessary FuncDecl components here
  using AccessorLayout = BCRecordLayout<
    ACCESSOR_DECL,
    DeclContextIDField,  // context decl
    BCFixed<1>,   // implicit?
    BCFixed<1>,   // is 'static' or 'class'?
    StaticSpellingKindField, // spelling of 'static' or 'class'
    BCFixed<1>,   // isObjC?
    SelfAccessKindField,   // self access kind
    BCFixed<1>,   // has forced static dispatch?
    BCFixed<1>,   // async?
    BCFixed<1>,   // throws?
    GenericSignatureIDField, // generic environment
    TypeIDField,  // result interface type
    BCFixed<1>,   // IUO result?
    DeclIDField,  // overridden function
    BCFixed<1>,   // whether the overridden decl affects ABI
    DeclIDField,  // AccessorStorageDecl
    AccessorKindField, // accessor kind
    AccessLevelField, // access level
    BCFixed<1>,   // requires a new vtable slot
    BCFixed<1>,   // is transparent
    BCFixed<1>,   // is distributed thunk
    BCArray<IdentifierIDField> // name components,
                               // followed by TypeID dependencies
    // The record is trailed by:
    // - its _silgen_name, if any
    // - its generic parameters, if any
    // - body parameter patterns
    // - the foreign error convention, if any
    // - inlinable body text, if any
  >;

  using PatternBindingLayout = BCRecordLayout<
    PATTERN_BINDING_DECL,
    DeclContextIDField, // context decl
    BCFixed<1>,  // implicit flag
    BCFixed<1>,  // static?
    StaticSpellingKindField, // spelling of 'static' or 'class'
    BCVBR<3>,    // numpatterns
    BCArray<DeclContextIDField> // init contexts
    // The patterns trail the record.
  >;

  template <unsigned Code>
  using UnaryOperatorLayout = BCRecordLayout<
    Code, // ID field
    IdentifierIDField,  // name
    DeclContextIDField  // context decl
  >;

  using PrefixOperatorLayout = UnaryOperatorLayout<PREFIX_OPERATOR_DECL>;
  using PostfixOperatorLayout = UnaryOperatorLayout<POSTFIX_OPERATOR_DECL>;

  using InfixOperatorLayout = BCRecordLayout<
    INFIX_OPERATOR_DECL,
    IdentifierIDField, // name
    DeclContextIDField,// context decl
    DeclIDField        // precedence group
  >;

  using PrecedenceGroupLayout = BCRecordLayout<
    PRECEDENCE_GROUP_DECL,
    IdentifierIDField, // name
    DeclContextIDField,// context decl
    AssociativityField,// associativity
    BCFixed<1>,        // assignment
    BCVBR<2>,          // numHigherThan
    BCArray<DeclIDField> // higherThan, followed by lowerThan
  >;

  using EnumElementLayout = BCRecordLayout<
    ENUM_ELEMENT_DECL,
    DeclContextIDField,// context decl
    BCFixed<1>,  // implicit?
    BCFixed<1>,  // has payload?
    EnumElementRawValueKindField,  // raw value kind
    BCFixed<1>,  // implicit raw value?
    BCFixed<1>,  // negative raw value?
    IdentifierIDField, // raw value
    BCVBR<5>, // number of parameter name components
    BCArray<IdentifierIDField> // name components,

    // The record is trailed by:
    // - its argument parameters, if any
  >;

  using SubscriptLayout = BCRecordLayout<
    SUBSCRIPT_DECL,
    DeclContextIDField, // context decl
    BCFixed<1>,  // implicit?
    BCFixed<1>,  // objc?
    BCFixed<1>,   // is getter mutating?
    BCFixed<1>,   // is setter mutating?
    OpaqueReadOwnershipField,   // opaque read ownership
    ReadImplKindField,   // read implementation
    WriteImplKindField,   // write implementation
    ReadWriteImplKindField,   // read-write implementation
    AccessorCountField, // number of accessors
    GenericSignatureIDField, // generic environment
    TypeIDField, // element interface type
    BCFixed<1>,  // IUO element?
    DeclIDField, // overridden decl
    AccessLevelField, // access level
    AccessLevelField, // setter access, if applicable
    StaticSpellingKindField,    // is subscript static?
    BCVBR<5>,    // number of parameter name components
    DeclIDField, // opaque return type decl
    BCVBR<4>,    // total number of vtable entries introduced by all accessors
    BCArray<IdentifierIDField> // name components,
                               // followed by DeclID accessors,
                               // followed by TypeID dependencies
    // Trailed by:
    // - generic parameters, if any
    // - the indices pattern
  >;

  using ExtensionLayout = BCRecordLayout<
    EXTENSION_DECL,
    TypeIDField, // extended type
    DeclIDField, // extended nominal
    DeclContextIDField, // context decl
    BCFixed<1>,  // implicit flag
    GenericSignatureIDField,  // generic environment
    BCVBR<4>,    // # of protocol conformances
    BCVBR<4>,    // number of inherited types
    BCArray<TypeIDField> // inherited types, followed by TypeID dependencies
    // Trailed by the generic parameter lists, members record, and then
    // conformance info (if any).
  >;

  using DestructorLayout = BCRecordLayout<
    DESTRUCTOR_DECL,
    DeclContextIDField, // context decl
    BCFixed<1>,  // implicit?
    BCFixed<1>,  // objc?
    GenericSignatureIDField // generic environment
    // This record is trailed by its inlinable body text
  >;

  using MacroLayout = BCRecordLayout<
    MACRO_DECL,
    DeclContextIDField,  // context decl
    BCFixed<1>,   // implicit?
    GenericSignatureIDField, // generic environment
    BCFixed<1>,   // whether there is a parameter list
    TypeIDField,  // result interface type
    AccessLevelField, // access level
    BCVBR<5>,    // number of parameter name components
    BCVBR<3>,    // builtin macro definition ID
    IdentifierIDField, // external module name, for external macros
    IdentifierIDField,  // external type name, for external macros
    BCArray<IdentifierIDField> // name components,
                               // followed by TypeID dependencies
    // The record is trailed by:
    // - its generic parameters, if any
    // - parameter list, if present
  >;

  using InlinableBodyTextLayout = BCRecordLayout<
    INLINABLE_BODY_TEXT,
    BCBlob // body text
  >;

  using ParameterListLayout = BCRecordLayout<
    PARAMETERLIST,
    BCArray<DeclIDField> // params
  >;

  using ParenPatternLayout = BCRecordLayout<
    PAREN_PATTERN
    // The sub-pattern trails the record.
  >;

  using TuplePatternLayout = BCRecordLayout<
    TUPLE_PATTERN,
    TypeIDField, // type
    BCVBR<5>     // arity
    // The elements trail the record.
  >;

  using TuplePatternEltLayout = BCRecordLayout<
    TUPLE_PATTERN_ELT,
    IdentifierIDField     // label
    // The element pattern trails the record.
  >;

  using NamedPatternLayout = BCRecordLayout<
    NAMED_PATTERN,
    DeclIDField, // associated VarDecl
    TypeIDField  // type
  >;

  using AnyPatternLayout = BCRecordLayout<
    ANY_PATTERN,
    TypeIDField, // type
    BCFixed<1>   // isAsyncLet
    // FIXME: is the type necessary?
  >;

  using TypedPatternLayout = BCRecordLayout<
    TYPED_PATTERN,
    TypeIDField  // associated type
    // The sub-pattern trails the record.
  >;

  using BindingPatternLayout = BCRecordLayout<
    VAR_PATTERN,
    BCFixed<1>  // isLet?
    // The sub-pattern trails the record.
  >;

  using GenericParamListLayout = BCRecordLayout<
    GENERIC_PARAM_LIST,
    BCArray<DeclIDField>        // the GenericTypeParamDecls
  >;

  using GenericSignatureLayout = BCRecordLayout<
    GENERIC_SIGNATURE,
    BCArray<TypeIDField>         // generic parameter types
  >;

  using GenericEnvironmentLayout = BCRecordLayout<
    GENERIC_ENVIRONMENT,
    BCFixed<1>,                  // GenericEnvironmentKind
    TypeIDField,                 // existential type or shape class
    GenericSignatureIDField,     // parent signature
    SubstitutionMapIDField       // substitution map
  >;

  using SubstitutionMapLayout = BCRecordLayout<
    SUBSTITUTION_MAP,
    GenericSignatureIDField,     // generic signature
    BCVBR<5>,                    // # of replacement types
    BCArray<TypeIDField>         // replacement types and conformances
  >;

  using SILGenericSignatureLayout = BCRecordLayout<
    SIL_GENERIC_SIGNATURE,
    BCArray<TypeIDField>         // (generic parameter name, sugared interface
                                 //  type) pairs
  >;

  using RequirementSignatureLayout = BCRecordLayout<
    REQUIREMENT_SIGNATURE,
    BCArray<BCVBR<6>>            // requirements and protocol type aliases
  >;

  using AssociatedTypeLayout = BCRecordLayout<
    ASSOCIATED_TYPE,
    DeclIDField                  // associated type decl
  >;

  using PrimaryAssociatedTypeLayout = BCRecordLayout<
    PRIMARY_ASSOCIATED_TYPE,
    DeclIDField                  // associated type decl
  >;

  /// Specifies the private discriminator string for a private declaration. This
  /// identifies the declaration's original source file in some opaque way.
  using PrivateDiscriminatorLayout = BCRecordLayout<
    PRIVATE_DISCRIMINATOR,
    IdentifierIDField  // discriminator string, as an identifier
  >;

  using LocalDiscriminatorLayout = BCRecordLayout<
    LOCAL_DISCRIMINATOR,
    BCVBR<2> // context-scoped discriminator counter
  >;

  using FilenameForPrivateLayout = BCRecordLayout<
    FILENAME_FOR_PRIVATE,
    IdentifierIDField  // the file name, as an identifier
  >;

  using DeserializationSafetyLayout = BCRecordLayout<
    DESERIALIZATION_SAFETY,
    IdentifierIDField // name to debug access to unsafe decl
  >;

  using NormalProtocolConformanceLayout = BCRecordLayout<
    NORMAL_PROTOCOL_CONFORMANCE,
    DeclIDField, // the protocol
    DeclContextIDField, // the decl that provided this conformance
    BCVBR<5>, // type mapping count
    BCVBR<5>, // value mapping count
    BCVBR<5>, // requirement signature conformance count
    BCFixed<1>, // unchecked
    BCArray<DeclIDField>
    // The array contains requirement signature conformances, then
    // type witnesses, then value witnesses.
  >;

  using SelfProtocolConformanceLayout = BCRecordLayout<
    SELF_PROTOCOL_CONFORMANCE,
    DeclIDField // the protocol
  >;

  using SpecializedProtocolConformanceLayout = BCRecordLayout<
    SPECIALIZED_PROTOCOL_CONFORMANCE,
    ProtocolConformanceIDField, // underlying conformance
    TypeIDField,           // conforming type
    SubstitutionMapIDField // substitution map
  >;

  using InheritedProtocolConformanceLayout = BCRecordLayout<
    INHERITED_PROTOCOL_CONFORMANCE,
    ProtocolConformanceIDField,  // underlying conformance
    TypeIDField                  // the conforming type
  >;

  using BuiltinProtocolConformanceLayout = BCRecordLayout<
    BUILTIN_PROTOCOL_CONFORMANCE,
    TypeIDField, // the conforming type
    DeclIDField, // the protocol
    GenericSignatureIDField, // the generic signature
    BCFixed<2>, // the builtin conformance kind
    BCArray<BCVBR<6>> // conditional requirements
  >;

  using ProtocolConformanceXrefLayout = BCRecordLayout<
    PROTOCOL_CONFORMANCE_XREF,
    DeclIDField, // the protocol being conformed to
    DeclIDField, // the nominal type of the conformance
    ModuleIDField // the module in which the conformance can be found
  >;

  using MembersLayout = BCRecordLayout<
    MEMBERS,
    BCArray<DeclIDField>
  >;

  using XRefLayout = BCRecordLayout<
    XREF,
    ModuleIDField,  // base module ID
    BCVBR<4>        // xref path length (cannot be 0)
  >;

  using XRefTypePathPieceLayout = BCRecordLayout<
    XREF_TYPE_PATH_PIECE,
    IdentifierIDField, // name
    IdentifierIDField, // private discriminator
    BCFixed<1>,        // restrict to protocol extension
    BCFixed<1>         // imported from Clang?
  >;
  
  using XRefOpaqueReturnTypePathPieceLayout = BCRecordLayout<
    XREF_OPAQUE_RETURN_TYPE_PATH_PIECE,
    IdentifierIDField // mangled name of defining decl
  >;

  using XRefValuePathPieceLayout = BCRecordLayout<
    XREF_VALUE_PATH_PIECE,
    TypeIDField,       // type
    IdentifierIDField, // name
    BCFixed<1>,        // restrict to protocol extension
    BCFixed<1>,        // imported from Clang?
    BCFixed<1>         // static?
  >;

  using XRefInitializerPathPieceLayout = BCRecordLayout<
    XREF_INITIALIZER_PATH_PIECE,
    TypeIDField,             // type
    BCFixed<1>,              // restrict to protocol extension
    BCFixed<1>,              // imported from Clang?
    CtorInitializerKindField // initializer kind
  >;

  using XRefExtensionPathPieceLayout = BCRecordLayout<
    XREF_EXTENSION_PATH_PIECE,
    ModuleIDField,       // module ID
    GenericSignatureIDField  // for a constrained extension,
                             // the generic signature
  >;

  using XRefOperatorOrAccessorPathPieceLayout = BCRecordLayout<
    XREF_OPERATOR_OR_ACCESSOR_PATH_PIECE,
    IdentifierIDField, // name
    AccessorKindField  // accessor kind OR operator fixity
  >;
  static_assert(std::is_same<AccessorKindField, OperatorKindField>::value,
                "accessor kinds and operator kinds are not compatible");

  using XRefGenericParamPathPieceLayout = BCRecordLayout<
    XREF_GENERIC_PARAM_PATH_PIECE,
    BCVBR<5>, // depth
    BCVBR<5>  // index
  >;

  using SILGenNameDeclAttrLayout = BCRecordLayout<
    SILGenName_DECL_ATTR,
    BCFixed<1>, // implicit flag
    BCBlob      // _silgen_name
  >;

  using CDeclDeclAttrLayout = BCRecordLayout<
    CDecl_DECL_ATTR,
    BCFixed<1>, // implicit flag
    BCBlob      // _silgen_name
  >;

  using SPIAccessControlDeclAttrLayout = BCRecordLayout<
    SPIAccessControl_DECL_ATTR,
    BCArray<IdentifierIDField>  // SPI names
  >;

  using AlignmentDeclAttrLayout = BCRecordLayout<
    Alignment_DECL_ATTR,
    BCFixed<1>, // implicit flag
    BCVBR<8>    // alignment
  >;
  
  using SwiftNativeObjCRuntimeBaseDeclAttrLayout = BCRecordLayout<
    SwiftNativeObjCRuntimeBase_DECL_ATTR,
    BCFixed<1>, // implicit flag
    IdentifierIDField // name
  >;

  using MainTypeDeclAttrLayout = BCRecordLayout<
    MainType_DECL_ATTR,
    BCFixed<1> // implicit flag
  >;

  using SemanticsDeclAttrLayout = BCRecordLayout<
    Semantics_DECL_ATTR,
    BCFixed<1>, // implicit flag
    BCBlob      // semantics value
  >;

  using EffectsDeclAttrLayout = BCRecordLayout<
    Effects_DECL_ATTR,
    BCFixed<3>,   // EffectKind
    DeclIDField   // Custom effect string or 0.
  >;

  using ForeignErrorConventionLayout = BCRecordLayout<
    FOREIGN_ERROR_CONVENTION,
    ForeignErrorConventionKindField,  // kind
    BCFixed<1>,                       // owned
    BCFixed<1>,                       // replaced
    BCVBR<4>,                         // error parameter index
    TypeIDField,                      // error parameter type
    TypeIDField                       // result type
  >;

  using ForeignAsyncConventionLayout = BCRecordLayout<
    FOREIGN_ASYNC_CONVENTION,
    TypeIDField, // completion handler type
    BCVBR<4>,    // completion handler parameter index
    BCVBR<4>,    // completion handler error parameter index (+1)
    BCVBR<4>,    // completion handler error flag parameter index (+1)
    BCFixed<1>   // completion handler error flag polarity
  >;

  using AbstractClosureExprLayout = BCRecordLayout<
    ABSTRACT_CLOSURE_EXPR_CONTEXT,
    TypeIDField, // type
    BCFixed<1>, // implicit
    BCVBR<4>, // discriminator
    DeclContextIDField // parent context decl
  >;

  using TopLevelCodeDeclContextLayout = BCRecordLayout<
    TOP_LEVEL_CODE_DECL_CONTEXT,
    DeclContextIDField // parent context decl
  >;

  using PatternBindingInitializerLayout = BCRecordLayout<
    PATTERN_BINDING_INITIALIZER_CONTEXT,
    DeclIDField, // parent pattern binding decl
    BCVBR<3>,    // binding index in the pattern binding decl
    BCBlob       // initializer text, if present
  >;

  using DefaultArgumentInitializerLayout = BCRecordLayout<
    DEFAULT_ARGUMENT_INITIALIZER_CONTEXT,
    DeclContextIDField, // parent context decl
    BCVBR<3> // parameter index
  >;

  // Stub layouts, unused.
  using ReferenceOwnershipDeclAttrLayout
    = BCRecordLayout<ReferenceOwnership_DECL_ATTR>;
  using RawDocCommentDeclAttrLayout = BCRecordLayout<RawDocComment_DECL_ATTR>;
  using AccessControlDeclAttrLayout = BCRecordLayout<AccessControl_DECL_ATTR>;
  using SetterAccessDeclAttrLayout = BCRecordLayout<SetterAccess_DECL_ATTR>;
  using ObjCBridgedDeclAttrLayout = BCRecordLayout<ObjCBridged_DECL_ATTR>;
  using SynthesizedProtocolDeclAttrLayout
    = BCRecordLayout<SynthesizedProtocol_DECL_ATTR>;
  using ImplementsDeclAttrLayout = BCRecordLayout<Implements_DECL_ATTR>;
  using ObjCRuntimeNameDeclAttrLayout
    = BCRecordLayout<ObjCRuntimeName_DECL_ATTR>;
  using RestatedObjCConformanceDeclAttrLayout
    = BCRecordLayout<RestatedObjCConformance_DECL_ATTR>;
  using ClangImporterSynthesizedTypeDeclAttrLayout
    = BCRecordLayout<ClangImporterSynthesizedType_DECL_ATTR>;
  using PrivateImportDeclAttrLayout = BCRecordLayout<PrivateImport_DECL_ATTR>;
  using ProjectedValuePropertyDeclAttrLayout = BCRecordLayout<
      ProjectedValueProperty_DECL_ATTR,
      BCFixed<1>,        // isImplicit
      IdentifierIDField  // name
  >;

  using InlineDeclAttrLayout = BCRecordLayout<
    Inline_DECL_ATTR,
    BCFixed<2>  // inline value
  >;

  using NonSendableDeclAttrLayout = BCRecordLayout<
    NonSendable_DECL_ATTR,
    BCFixed<1>  // non-sendable kind
  >;

  using OptimizeDeclAttrLayout = BCRecordLayout<
    Optimize_DECL_ATTR,
    BCFixed<2>  // optimize value
  >;

  using ExclusivityDeclAttrLayout = BCRecordLayout<
    Optimize_DECL_ATTR,
    BCFixed<2>  // exclusivity mode
  >;

  using AvailableDeclAttrLayout = BCRecordLayout<
    Available_DECL_ATTR,
    BCFixed<1>, // implicit flag
    BCFixed<1>, // is unconditionally unavailable?
    BCFixed<1>, // is unconditionally deprecated?
    BCFixed<1>, // is unavailable from async?
    BCFixed<1>, // is this PackageDescription version-specific kind?
    BCFixed<1>, // is SPI?
    BC_AVAIL_TUPLE, // Introduced
    BC_AVAIL_TUPLE, // Deprecated
    BC_AVAIL_TUPLE, // Obsoleted
    BCVBR<5>,    // platform
    DeclIDField, // rename declaration (if any)
    BCVBR<5>,    // number of bytes in message string
    BCVBR<5>,    // number of bytes in rename string
    BCBlob       // message, followed by rename
  >;

  using OriginallyDefinedInDeclAttrLayout = BCRecordLayout<
    OriginallyDefinedIn_DECL_ATTR,
    BCFixed<1>,     // implicit flag
    BC_AVAIL_TUPLE, // moved OS version
    BCVBR<5>,       // platform
    BCBlob          // original module name
  >;

  using ObjCDeclAttrLayout = BCRecordLayout<
    ObjC_DECL_ATTR,
    BCFixed<1>, // implicit flag
    BCFixed<1>, // Swift 3 inferred
    BCFixed<1>, // implicit name flag
    BCVBR<4>,   // # of arguments (+1) or zero if no name
    BCArray<IdentifierIDField>
  >;

  using ObjCImplementationDeclAttrLayout = BCRecordLayout<
    ObjCImplementation_DECL_ATTR,
    BCFixed<1>,                // implicit flag
    BCFixed<1>,                // category name invalid
    IdentifierIDField          // category name
  >;

  using SpecializeDeclAttrLayout = BCRecordLayout<
      Specialize_DECL_ATTR,
      BCFixed<1>,              // exported flag
      BCFixed<1>,              // specialization kind
      GenericSignatureIDField, // specialized signature
      DeclIDField,             // target function
      BCVBR<4>, // # of arguments (+1) or 1 if simple decl name, 0 if no target
      BCVBR<4>, // # of SPI groups
      BCVBR<4>, // # of availability attributes
      BCVBR<4>, // # of type erased parameters
      BCArray<IdentifierIDField> // target function pieces, spi groups, type erased params
      >;

  using DifferentiableDeclAttrLayout = BCRecordLayout<
    Differentiable_DECL_ATTR,
    BCFixed<1>, // Implicit flag.
    DifferentiabilityKindField, // Differentiability kind.
    GenericSignatureIDField, // Derivative generic signature.
    BCArray<BCFixed<1>> // Differentiation parameter indices' bitvector.
  >;

  using DerivativeDeclAttrLayout = BCRecordLayout<
    Derivative_DECL_ATTR,
    BCFixed<1>, // Implicit flag.
    IdentifierIDField, // Original name.
    BCFixed<1>, // Has original accessor kind?
    AccessorKindField, // Original accessor kind.
    DeclIDField, // Original function declaration.
    AutoDiffDerivativeFunctionKindField, // Derivative function kind.
    BCArray<BCFixed<1>> // Differentiation parameter indices' bitvector.
  >;

  using TransposeDeclAttrLayout = BCRecordLayout<
    Transpose_DECL_ATTR,
    BCFixed<1>, // Implicit flag.
    IdentifierIDField, // Original name.
    DeclIDField, // Original function declaration.
    BCArray<BCFixed<1>> // Transposed parameter indices' bitvector.
  >;

#define SIMPLE_DECL_ATTR(X, CLASS, ...)         \
  using CLASS##DeclAttrLayout = BCRecordLayout< \
    CLASS##_DECL_ATTR, \
    BCFixed<1> /* implicit flag */ \
  >;
#include "swift/AST/Attr.def"

  using DynamicReplacementDeclAttrLayout = BCRecordLayout<
    DynamicReplacement_DECL_ATTR,
    BCFixed<1>, // implicit flag
    DeclIDField, // replaced function
    BCVBR<4>,   // # of arguments (+1) or zero if no name
    BCArray<IdentifierIDField>
  >;

  using TypeEraserDeclAttrLayout = BCRecordLayout<
    TypeEraser_DECL_ATTR,
    BCFixed<1>, // implicit flag
    TypeIDField // type eraser type
  >;

  using CustomDeclAttrLayout = BCRecordLayout<
    Custom_DECL_ATTR,
    BCFixed<1>,  // implicit flag
    TypeIDField, // type referenced by this custom attribute
    BCFixed<1>   // is the argument (unsafe)
  >;

  using UnavailableFromAsyncDeclAttrLayout = BCRecordLayout<
    UnavailableFromAsync_DECL_ATTR,
    BCFixed<1>, // Implicit flag
    BCBlob      // Message
  >;

  using BackDeployDeclAttrLayout = BCRecordLayout<
    BackDeploy_DECL_ATTR,
    BCFixed<1>,     // implicit flag
    BC_AVAIL_TUPLE, // OS version
    BCVBR<5>        // platform
  >;

  using ExposeDeclAttrLayout = BCRecordLayout<Expose_DECL_ATTR,
                                              BCFixed<1>, // implicit flag
                                              BCBlob      // declaration name
                                              >;

  using DocumentationDeclAttrLayout = BCRecordLayout<
    Documentation_DECL_ATTR,
    BCFixed<1>,         // implicit flag
    IdentifierIDField,  // metadata text
    BCFixed<1>,         // has visibility
    AccessLevelField    // visibility
  >;

  using MacroRoleDeclAttrLayout = BCRecordLayout<
    MacroRole_DECL_ATTR,
    BCFixed<1>,                // implicit flag
    BCFixed<1>,                // macro syntax
    MacroRoleField,            // macro role
    BCVBR<5>,                  // number of names
    BCArray<IdentifierIDField> // introduced decl name kind and identifier pairs
  >;

#undef SYNTAX_SUGAR_TYPE_LAYOUT
#undef TYPE_LAYOUT
#undef TYPE_LAYOUT_IMPL
}

/// Returns the encoding kind for the given decl.
///
/// Note that this does not work for all encodable decls, only those designed
/// to be stored in a hash table.
static inline decls_block::RecordKind getKindForTable(const Decl *D) {
  using namespace decls_block;

  switch (D->getKind()) {
  case DeclKind::TypeAlias:
    return decls_block::TYPE_ALIAS_DECL;
  case DeclKind::Enum:
    return decls_block::ENUM_DECL;
  case DeclKind::Struct:
    return decls_block::STRUCT_DECL;
  case DeclKind::Class:
    return decls_block::CLASS_DECL;
  case DeclKind::Protocol:
    return decls_block::PROTOCOL_DECL;

  case DeclKind::Func:
    return decls_block::FUNC_DECL;
  case DeclKind::Var:
    return decls_block::VAR_DECL;
  case DeclKind::Param:
    return decls_block::PARAM_DECL;

  case DeclKind::Subscript:
    return decls_block::SUBSCRIPT_DECL;
  case DeclKind::Constructor:
    return decls_block::CONSTRUCTOR_DECL;
  case DeclKind::Destructor:
    return decls_block::DESTRUCTOR_DECL;
  case DeclKind::Macro:
    return decls_block::MACRO_DECL;

  default:
    llvm_unreachable("cannot store this kind of decl in a hash table");
  }
}

/// The record types within the identifier block.
///
/// \sa IDENTIFIER_BLOCK_ID
namespace identifier_block {
  enum {
    IDENTIFIER_DATA = 1
  };

  using IdentifierDataLayout = BCRecordLayout<IDENTIFIER_DATA, BCBlob>;
}

/// The record types within the index block.
///
/// \sa INDEX_BLOCK_ID
namespace index_block {
  enum RecordKind {
    TYPE_OFFSETS = 1,
    DECL_OFFSETS,
    IDENTIFIER_OFFSETS,
    TOP_LEVEL_DECLS,
    OPERATORS,
    EXTENSIONS,
    CLASS_MEMBERS_FOR_DYNAMIC_LOOKUP,
    OPERATOR_METHODS,

    /// The Objective-C method index, which contains a mapping from
    /// Objective-C selectors to the methods/initializers/properties/etc. that
    /// produce Objective-C methods.
    OBJC_METHODS,

    /// The derivative function configuration table, which maps original
    /// function declaration names to derivative function configurations.
    DERIVATIVE_FUNCTION_CONFIGURATIONS,

    ENTRY_POINT,
    LOCAL_DECL_CONTEXT_OFFSETS,
    LOCAL_TYPE_DECLS,
    OPAQUE_RETURN_TYPE_DECLS,
    GENERIC_SIGNATURE_OFFSETS,
    GENERIC_ENVIRONMENT_OFFSETS,
    PROTOCOL_CONFORMANCE_OFFSETS,
    SIL_LAYOUT_OFFSETS,

    PRECEDENCE_GROUPS,
    NESTED_TYPE_DECLS,
    DECL_MEMBER_NAMES,
    DECL_FINGERPRINTS,

    ORDERED_TOP_LEVEL_DECLS,

    SUBSTITUTION_MAP_OFFSETS,
    CLANG_TYPE_OFFSETS,
    EXPORTED_PRESPECIALIZATION_DECLS,
    LastRecordKind = EXPORTED_PRESPECIALIZATION_DECLS,
  };

  constexpr const unsigned RecordIDFieldWidth = 5;
  static_assert(LastRecordKind < (1 << RecordIDFieldWidth),
                "not enough bits for all record kinds");
  using RecordIDField = BCFixed<RecordIDFieldWidth>;

  using OffsetsLayout = BCGenericRecordLayout<
    RecordIDField, // record ID
    BCArray<BitOffsetField>
  >;

  using DeclListLayout = BCGenericRecordLayout<
    RecordIDField, // record ID
    BCVBR<16>,  // table offset within the blob (see below)
    BCBlob  // map from identifier strings to decl kinds / decl IDs
  >;

  using GroupNamesLayout = BCGenericRecordLayout<
    RecordIDField, // record ID
    BCBlob       // actual names
  >;

  using ExtensionTableLayout = BCRecordLayout<
    EXTENSIONS, // record ID
    BCVBR<16>,  // table offset within the blob (see below)
    BCBlob  // map from identifier strings to decl kinds / decl IDs
  >;

  using ObjCMethodTableLayout = BCRecordLayout<
    OBJC_METHODS,  // record ID
    BCVBR<16>,     // table offset within the blob (see below)
    BCBlob         // map from Objective-C selectors to methods with that selector
  >;

  using NestedTypeDeclsLayout = BCRecordLayout<
    NESTED_TYPE_DECLS, // record ID
    BCVBR<16>,  // table offset within the blob (see below)
    BCBlob  // map from identifier strings to decl kinds / decl IDs
  >;

  using DeclMemberNamesLayout = BCRecordLayout<
    DECL_MEMBER_NAMES, // record ID
    BCVBR<16>,  // table offset within the blob (see below)
    BCBlob  // map from member DeclBaseNames to offsets of DECL_MEMBERS records
  >;

  using DerivativeFunctionConfigTableLayout = BCRecordLayout<
    DERIVATIVE_FUNCTION_CONFIGURATIONS,  // record ID
    BCVBR<16>,     // table offset within the blob (see below)
    BCBlob         // map from original declaration names to derivative configs
  >;

  using EntryPointLayout = BCRecordLayout<
    ENTRY_POINT,
    DeclIDField  // the ID of the main class; 0 if there was a main source file
  >;

  using OrderedDeclsLayout = BCGenericRecordLayout<
    RecordIDField,        // record ID
    BCArray<DeclIDField>  // list of decls by ID
  >;

  using DeclFingerprintsLayout = BCRecordLayout<
    DECL_FINGERPRINTS, // record ID
    BCVBR<16>,   // table offset within the blob (see below)
    BCBlob       // map from member DeclIDs to strings
  >;
}

/// \sa DECL_MEMBER_TABLES_BLOCK_ID
namespace decl_member_tables_block {
  enum RecordKind {
    DECL_MEMBERS = 1,
  };

  using DeclMembersLayout = BCRecordLayout<
    DECL_MEMBERS, // record ID
    BCVBR<16>,  // table offset within the blob (see below)
    BCBlob  // maps from DeclIDs to DeclID vectors
  >;
}

} // end namespace serialization
} // end namespace swift

#endif<|MERGE_RESOLUTION|>--- conflicted
+++ resolved
@@ -58,11 +58,7 @@
 /// describe what change you made. The content of this comment isn't important;
 /// it just ensures a conflict if two people change the module format.
 /// Don't worry about adhering to the 80-column limit for this line.
-<<<<<<< HEAD
-const uint16_t SWIFTMODULE_VERSION_MINOR = 737; // macro role attribute
-=======
-const uint16_t SWIFTMODULE_VERSION_MINOR = 737; // allow @runtimeMetadata on enums
->>>>>>> def44c55
+const uint16_t SWIFTMODULE_VERSION_MINOR = 738; // macro role attribute
 
 /// A standard hash seed used for all string hashes in a serialized module.
 ///
