--- conflicted
+++ resolved
@@ -50,8 +50,7 @@
 // CHECK-NEXT:   br label %lifetime.cont
 
 // CHECK:      lifetime.cont:
-<<<<<<< HEAD
-// CHECK:          ret i64 %2
+// CHECK:          ret i{{.*}} %2
 // CHECK-NEXT: }
 
 
@@ -66,8 +65,4 @@
 // CHECK-NEXT:   %2 = call swiftcc { ptr, ptr } @"$ss27_allocateUninitializedArrayySayxG_BptBwlF"(i64 1, ptr %1)
 // CHECK:        %5 = call ptr @{{_ZN2NS10LocalCount6createEv|"\?create\@LocalCount\@NS\@\@SAPEAU12\@XZ"}}()
 // CHECK-NEXT:   call void @{{_Z8LCRetainPN2NS10LocalCountE|"\?LCRetain\@\@YAXPEAULocalCount\@NS\@\@\@Z"}}(ptr %5)
-// CHECK:      }
-=======
-// CHECK:          ret i{{.*}} %2
-// CHECK-NEXT: }
->>>>>>> a0db2923
+// CHECK:      }