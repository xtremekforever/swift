--- conflicted
+++ resolved
@@ -7,40 +7,6 @@
   d: Dictionary<KeyTy, ValueTy>) {
 }
 
-<<<<<<< HEAD
-func isNativeDictionary<KeyTy : Hashable, ValueTy>(
-  d: Dictionary<KeyTy, ValueTy>) -> Bool {
-  switch d._variantStorage {
-  case .native:
-    return true
-  case .cocoa:
-    return false
-  }
-}
-
-func isCocoaDictionary<KeyTy : Hashable, ValueTy>(
-  d: Dictionary<KeyTy, ValueTy>) -> Bool {
-  return !isNativeDictionary(d)
-}
-
-func isNativeNSDictionary(d: NSDictionary) -> Bool {
-  let className: NSString = NSStringFromClass(d.dynamicType)
-  return className.range(of: "_NativeDictionaryStorageOwner").length > 0
-}
-
-func isCocoaNSDictionary(d: NSDictionary) -> Bool {
-  let className: NSString = NSStringFromClass(d.dynamicType)
-  return className.range(of: "NSDictionary").length > 0 ||
-    className.range(of: "NSCFDictionary").length > 0
-}
-
-func isNativeNSArray(d: NSArray) -> Bool {
-  let className: NSString = NSStringFromClass(d.dynamicType)
-  return className.range(of: "_SwiftDeferredNSArray").length > 0
-}
-
-=======
->>>>>>> 3d424b5e
 // Compare two arrays as sets.
 func equalsUnordered<T : Comparable>(
   lhs: Array<(T, T)>, _ rhs: Array<(T, T)>
@@ -182,378 +148,6 @@
   return lhs.value == rhs.value
 }
 
-<<<<<<< HEAD
-var _objcKeyCount = _stdlib_AtomicInt(0)
-var _objcKeySerial = _stdlib_AtomicInt(0)
-
-class TestObjCKeyTy : NSObject, NSCopying {
-  class var objectCount: Int {
-    get {
-      return _objcKeyCount.load()
-    }
-    set {
-      _objcKeyCount.store(newValue)
-    }
-  }
-
-  init(_ value: Int) {
-    _objcKeyCount.fetchAndAdd(1)
-    serial = _objcKeySerial.addAndFetch(1)
-    self.value = value
-    self._hashValue = value
-    super.init()
-  }
-
-  convenience init(value: Int, hashValue: Int) {
-    self.init(value)
-    self._hashValue = hashValue
-  }
-
-  deinit {
-    assert(serial > 0, "double destruction")
-    _objcKeyCount.fetchAndAdd(-1)
-    serial = -serial
-  }
-
-  @objc(copyWithZone:)
-  func copy(with zone: NSZone) -> AnyObject {
-    return TestObjCKeyTy(value)
-  }
-
-  override var description: String {
-    assert(serial > 0, "dead TestObjCKeyTy")
-    return value.description
-  }
-
-  override func isEqual(object: AnyObject!) -> Bool {
-    if let other = object {
-      if let otherObjcKey = other as? TestObjCKeyTy {
-        return self.value == otherObjcKey.value
-      }
-    }
-    return false
-  }
-
-  override var hash : Int {
-    return _hashValue
-  }
-
-  func _bridgeToObjectiveC() -> TestObjCKeyTy {
-    return self
-  }
-
-  var value: Int
-  var _hashValue: Int
-  var serial: Int
-}
-
-var _objcValueCount = _stdlib_AtomicInt(0)
-var _objcValueSerial = _stdlib_AtomicInt(0)
-
-class TestObjCValueTy : NSObject {
-  class var objectCount: Int {
-    get {
-      return _objcValueCount.load()
-    }
-    set {
-      _objcValueCount.store(newValue)
-    }
-  }
-
-  init(_ value: Int) {
-    _objcValueCount.fetchAndAdd(1)
-    serial = _objcValueSerial.addAndFetch(1)
-    self.value = value
-  }
-
-  deinit {
-    assert(serial > 0, "double destruction")
-    _objcValueCount.fetchAndAdd(-1)
-    serial = -serial
-  }
-
-  override var description: String {
-    assert(serial > 0, "dead TestObjCValueTy")
-    return value.description
-  }
-
-  var value: Int
-  var serial: Int
-}
-
-var _objcEquatableValueCount = _stdlib_AtomicInt(0)
-var _objcEquatableValueSerial = _stdlib_AtomicInt(0)
-
-class TestObjCEquatableValueTy : NSObject {
-  class var objectCount: Int {
-    get {
-      return _objcEquatableValueCount.load()
-    }
-    set {
-      _objcEquatableValueCount.store(newValue)
-    }
-  }
-
-  init(_ value: Int) {
-    _objcEquatableValueCount.fetchAndAdd(1)
-    serial = _objcEquatableValueSerial.addAndFetch(1)
-    self.value = value
-  }
-
-  deinit {
-    assert(serial > 0, "double destruction")
-    _objcEquatableValueCount.fetchAndAdd(-1)
-    serial = -serial
-  }
-
-  override func isEqual(object: AnyObject!) -> Bool {
-    if let other = object {
-      if let otherObjcKey = other as? TestObjCEquatableValueTy {
-        return self.value == otherObjcKey.value
-      }
-    }
-    return false
-  }
-
-  override var description: String {
-    assert(serial > 0, "dead TestObjCValueTy")
-    return value.description
-  }
-
-  var value: Int
-  var serial: Int
-}
-
-func == (lhs: TestObjCEquatableValueTy, rhs: TestObjCEquatableValueTy) -> Bool {
-  return lhs.value == rhs.value
-}
-
-var _bridgedKeySerial = _stdlib_AtomicInt(0)
-var _bridgedKeyBridgeOperations = _stdlib_AtomicInt(0)
-
-struct TestBridgedKeyTy
-  : Equatable, Hashable, CustomStringConvertible, _ObjectiveCBridgeable {
-  static var bridgeOperations: Int {
-    get {
-      return _bridgedKeyBridgeOperations.load()
-    }
-    set {
-      _bridgedKeyBridgeOperations.store(newValue)
-    }
-  }
-
-  init(_ value: Int) {
-    serial = _bridgedKeySerial.addAndFetch(1)
-    self.value = value
-    self._hashValue = value
-  }
-
-  var description: String {
-    assert(serial > 0, "dead TestBridgedKeyTy")
-    return value.description
-  }
-
-  var hashValue: Int {
-    return _hashValue
-  }
-
-  static func _isBridgedToObjectiveC() -> Bool {
-    return true
-  }
-
-  static func _getObjectiveCType() -> Any.Type {
-    return TestObjCKeyTy.self
-  }
-
-  func _bridgeToObjectiveC() -> TestObjCKeyTy {
-    _bridgedKeyBridgeOperations.fetchAndAdd(1)
-    return TestObjCKeyTy(value)
-  }
-
-  static func _forceBridgeFromObjectiveC(
-    x: TestObjCKeyTy,
-    result: inout TestBridgedKeyTy?
-  ) {
-    _bridgedKeyBridgeOperations.fetchAndAdd(1)
-    result = TestBridgedKeyTy(x.value)
-  }
-
-  static func _conditionallyBridgeFromObjectiveC(
-    x: TestObjCKeyTy,
-    result: inout TestBridgedKeyTy?
-  ) -> Bool {
-    self._forceBridgeFromObjectiveC(x, result: &result)
-    return true
-  }
-
-  var value: Int
-  var _hashValue: Int
-  var serial: Int
-}
-
-func == (lhs: TestBridgedKeyTy, rhs: TestBridgedKeyTy) -> Bool {
-  return lhs.value == rhs.value
-}
-
-func == (lhs: TestBridgedKeyTy, rhs: TestKeyTy) -> Bool {
-  return lhs.value == rhs.value
-}
-
-var _bridgedValueSerial = _stdlib_AtomicInt(0)
-var _bridgedValueBridgeOperations = _stdlib_AtomicInt(0)
-
-struct TestBridgedValueTy : CustomStringConvertible, _ObjectiveCBridgeable {
-  static var bridgeOperations: Int {
-    get {
-      return _bridgedValueBridgeOperations.load()
-    }
-    set {
-      _bridgedValueBridgeOperations.store(newValue)
-    }
-  }
-
-  init(_ value: Int) {
-    serial = _bridgedValueSerial.fetchAndAdd(1)
-    self.value = value
-  }
-
-  var description: String {
-    assert(serial > 0, "dead TestBridgedValueTy")
-    return value.description
-  }
-
-  static func _isBridgedToObjectiveC() -> Bool {
-    return true
-  }
-
-  static func _getObjectiveCType() -> Any.Type {
-    return TestObjCValueTy.self
-  }
-
-  func _bridgeToObjectiveC() -> TestObjCValueTy {
-    TestBridgedValueTy.bridgeOperations += 1
-    return TestObjCValueTy(value)
-  }
-
-  static func _forceBridgeFromObjectiveC(
-    x: TestObjCValueTy,
-    result: inout TestBridgedValueTy?
-  ) {
-    TestBridgedValueTy.bridgeOperations += 1
-    result = TestBridgedValueTy(x.value)
-  }
-
-  static func _conditionallyBridgeFromObjectiveC(
-    x: TestObjCValueTy,
-    result: inout TestBridgedValueTy?
-  ) -> Bool {
-    self._forceBridgeFromObjectiveC(x, result: &result)
-    return true
-  }
-
-  var value: Int
-  var serial: Int
-}
-
-var _bridgedEquatableValueSerial = _stdlib_AtomicInt(0)
-var _bridgedEquatableValueBridgeOperations = _stdlib_AtomicInt(0)
-
-struct TestBridgedEquatableValueTy
-  : Equatable, CustomStringConvertible, _ObjectiveCBridgeable {
-
-  static var bridgeOperations: Int {
-    get {
-      return _bridgedEquatableValueBridgeOperations.load()
-    }
-    set {
-      _bridgedEquatableValueBridgeOperations.store(newValue)
-    }
-  }
-
-  init(_ value: Int) {
-    serial = _bridgedEquatableValueSerial.addAndFetch(1)
-    self.value = value
-  }
-
-  var description: String {
-    assert(serial > 0, "dead TestBridgedValueTy")
-    return value.description
-  }
-
-  static func _isBridgedToObjectiveC() -> Bool {
-    return true
-  }
-
-  static func _getObjectiveCType() -> Any.Type {
-    return TestObjCValueTy.self
-  }
-
-  func _bridgeToObjectiveC() -> TestObjCEquatableValueTy {
-    _bridgedEquatableValueBridgeOperations.fetchAndAdd(1)
-    return TestObjCEquatableValueTy(value)
-  }
-
-  static func _forceBridgeFromObjectiveC(
-    x: TestObjCEquatableValueTy,
-    result: inout TestBridgedEquatableValueTy?
-  ) {
-    _bridgedEquatableValueBridgeOperations.fetchAndAdd(1)
-    result = TestBridgedEquatableValueTy(x.value)
-  }
-
-  static func _conditionallyBridgeFromObjectiveC(
-    x: TestObjCEquatableValueTy,
-    result: inout TestBridgedEquatableValueTy?
-  ) -> Bool {
-    self._forceBridgeFromObjectiveC(x, result: &result)
-    return true
-  }
-
-  var value: Int
-  var serial: Int
-}
-
-func == (lhs: TestBridgedEquatableValueTy, rhs: TestBridgedEquatableValueTy) -> Bool {
-  return lhs.value == rhs.value
-}
-
-/// Expect some number of autoreleased key and value objects.
-///
-/// - parameter opt: applies to platforms that have the return-autoreleased
-///   optimization.
-///
-/// - parameter unopt: applies to platforms that don't.
-///
-/// FIXME: Some non-zero `opt` might be cases of missed return-autorelease.
-func expectAutoreleasedKeysAndValues(
-  opt opt: (Int, Int) = (0, 0), unopt: (Int, Int) = (0, 0)) {
-  var expectedKeys = 0
-  var expectedValues = 0
-#if arch(i386)
-  (expectedKeys, expectedValues) = unopt
-#else
-  (expectedKeys, expectedValues) = opt
-#endif
-
-  TestObjCKeyTy.objectCount -= expectedKeys
-  TestObjCValueTy.objectCount -= expectedValues
-}
-
-/// Expect some number of autoreleased value objects.
-///
-/// - parameter opt: applies to platforms that have the return-autoreleased
-///   optimization.
-///
-/// - parameter unopt: applies to platforms that don't.
-///
-/// FIXME: Some non-zero `opt` might be cases of missed return-autorelease.
-func expectAutoreleasedValues(
-  opt opt: Int = 0, unopt: Int = 0) {
-  expectAutoreleasedKeysAndValues(opt: (0, opt), unopt: (0, unopt))
-}
-
-=======
->>>>>>> 3d424b5e
 func resetLeaksOfDictionaryKeysValues() {
   TestKeyTy.objectCount = 0
   TestValueTy.objectCount = 0
@@ -564,177 +158,6 @@
   expectEqual(0, TestKeyTy.objectCount, "TestKeyTy leak")
   expectEqual(0, TestValueTy.objectCount, "TestValueTy leak")
   expectEqual(0, TestEquatableValueTy.objectCount, "TestEquatableValueTy leak")
-<<<<<<< HEAD
-
-  expectEqual(0, TestObjCKeyTy.objectCount, "TestObjCKeyTy leak")
-  expectEqual(0, TestObjCValueTy.objectCount, "TestObjCValueTy leak")
-  expectEqual(
-    0, TestObjCEquatableValueTy.objectCount, "TestObjCEquatableValueTy leak")
-}
-
-func getBridgedNSDictionaryOfRefTypesBridgedVerbatim() -> NSDictionary {
-  assert(_isBridgedVerbatimToObjectiveC(TestObjCKeyTy.self))
-  assert(_isBridgedVerbatimToObjectiveC(TestObjCValueTy.self))
-
-  var d = Dictionary<TestObjCKeyTy, TestObjCValueTy>(minimumCapacity: 32)
-  d[TestObjCKeyTy(10)] = TestObjCValueTy(1010)
-  d[TestObjCKeyTy(20)] = TestObjCValueTy(1020)
-  d[TestObjCKeyTy(30)] = TestObjCValueTy(1030)
-
-  let bridged =
-    unsafeBitCast(_convertDictionaryToNSDictionary(d), to: NSDictionary.self)
-
-  assert(isNativeNSDictionary(bridged))
-
-  return bridged
-}
-
-func getBridgedEmptyNSDictionary() -> NSDictionary {
-  let d = Dictionary<TestObjCKeyTy, TestObjCValueTy>()
-
-  let bridged =
-    unsafeBitCast(_convertDictionaryToNSDictionary(d), to: NSDictionary.self)
-  assert(isNativeNSDictionary(bridged))
-
-  return bridged
-}
-
-func getBridgedNSDictionaryOfKeyValue_ValueTypesCustomBridged(
-  numElements numElements: Int = 3
-) -> NSDictionary {
-  assert(!_isBridgedVerbatimToObjectiveC(TestBridgedKeyTy.self))
-  assert(!_isBridgedVerbatimToObjectiveC(TestBridgedValueTy.self))
-
-  var d = Dictionary<TestBridgedKeyTy, TestBridgedValueTy>()
-  for i in 1..<(numElements + 1) {
-    d[TestBridgedKeyTy(i * 10)] = TestBridgedValueTy(i * 10 + 1000)
-  }
-
-  let bridged = _convertDictionaryToNSDictionary(d)
-  assert(isNativeNSDictionary(bridged))
-
-  return bridged
-}
-
-func slurpFastEnumerationFromSwift(
-  a: NSArray, _ fe: NSFastEnumeration, _ sink: (AnyObject) -> Void,
-  maxItems: Int? = nil
-) {
-  var state = NSFastEnumerationState()
-
-  let stackBufLength = 3
-  let stackBuf = _HeapBuffer<(), AnyObject?>(
-    _HeapBufferStorage<(), AnyObject?>.self, (), stackBufLength)
-
-  var itemsReturned = 0
-  while true {
-    let returnedCount = fe.countByEnumerating(
-      with: &state, objects: AutoreleasingUnsafeMutablePointer(stackBuf.baseAddress),
-      count: stackBufLength)
-    expectNotEqual(0, state.state)
-    expectNotEqual(nil, state.mutationsPtr)
-    if returnedCount == 0 {
-      break
-    }
-    for i in 0..<returnedCount {
-      let value: AnyObject = state.itemsPtr[i]!
-      sink(value)
-      itemsReturned += 1
-    }
-    if maxItems != nil && itemsReturned >= maxItems! {
-      return
-    }
-  }
-
-  for _ in 0..<3 {
-    let returnedCount = fe.countByEnumerating(
-      with: &state, objects: AutoreleasingUnsafeMutablePointer(stackBuf.baseAddress),
-      count: stackBufLength)
-    expectNotEqual(0, state.state)
-    expectNotEqual(nil, state.mutationsPtr)
-    expectEqual(0, returnedCount)
-  }
-}
-
-typealias AnyObjectTuple2 = (AnyObject, AnyObject)
-
-func slurpFastEnumerationFromSwift(
-  d: NSDictionary, _ fe: NSFastEnumeration, _ sink: (AnyObjectTuple2) -> Void,
-  maxItems: Int? = nil
-) {
-  var state = NSFastEnumerationState()
-
-  let stackBufLength = 3
-  let stackBuf = _HeapBuffer<(), AnyObject?>(
-    _HeapBufferStorage<(), AnyObject?>.self, (), stackBufLength)
-
-  var itemsReturned = 0
-  while true {
-    let returnedCount = fe.countByEnumerating(
-      with: &state, objects: AutoreleasingUnsafeMutablePointer(stackBuf.baseAddress),
-      count: stackBufLength)
-    expectNotEqual(0, state.state)
-    expectNotEqual(nil, state.mutationsPtr)
-    if returnedCount == 0 {
-      break
-    }
-    for i in 0..<returnedCount {
-      let key: AnyObject = state.itemsPtr[i]!
-      let value: AnyObject = d.object(forKey: key)!
-      let kv = (key, value)
-      sink(kv)
-      itemsReturned += 1
-    }
-    if maxItems != nil && itemsReturned >= maxItems! {
-      return
-    }
-  }
-
-  for _ in 0..<3 {
-    let returnedCount = fe.countByEnumerating(
-      with: &state, objects: AutoreleasingUnsafeMutablePointer(stackBuf.baseAddress),
-      count: stackBufLength)
-    expectEqual(0, returnedCount)
-  }
-}
-
-func slurpFastEnumerationOfNSEnumeratorFromSwift(
-  a: NSArray, _ enumerator: NSEnumerator, _ sink: (AnyObject) -> Void,
-  maxFastEnumerationItems: Int
-) {
-  slurpFastEnumerationFromSwift(
-    a, enumerator, sink, maxItems: maxFastEnumerationItems)
-  while let value = enumerator.nextObject() {
-    sink(value)
-  }
-}
-
-func slurpFastEnumerationOfNSEnumeratorFromSwift(
-  d: NSDictionary, _ enumerator: NSEnumerator,
-  _ sink: (AnyObjectTuple2) -> Void,
-  maxFastEnumerationItems: Int
-) {
-  slurpFastEnumerationFromSwift(
-    d, enumerator, sink, maxItems: maxFastEnumerationItems)
-  while let key = enumerator.nextObject() {
-    let value: AnyObject = d.object(forKey: key)!
-    let kv = (key, value)
-    sink(kv)
-  }
-}
-
-import SlurpFastEnumeration
-
-func slurpFastEnumerationFromObjC(
-  a: NSArray, _ fe: NSFastEnumeration, _ sink: (AnyObject) -> Void
-) {
-  let objcValues = NSMutableArray()
-  slurpFastEnumerationOfArrayFromObjCImpl(a, fe, objcValues)
-  for value in objcValues {
-    sink(value)
-  }
-=======
->>>>>>> 3d424b5e
 }
 
 struct ExpectedArrayElement : Comparable, CustomStringConvertible {
@@ -791,88 +214,6 @@
   return result
 }
 
-<<<<<<< HEAD
-func _checkArrayFastEnumerationImpl(
-  expected: [Int],
-  _ a: NSArray,
-  _ makeEnumerator: () -> NSFastEnumeration,
-  _ useEnumerator: (NSArray, NSFastEnumeration, (AnyObject) -> ()) -> Void,
-  _ convertValue: (AnyObject) -> Int
-) {
-  let expectedContentsWithoutIdentity =
-  _makeExpectedArrayContents(expected)
-  
-  var expectedContents = [ExpectedArrayElement]()
-  
-  for i in 0..<3 {
-    var actualContents = [ExpectedArrayElement]()
-    let sink = {
-      (value: AnyObject) in
-      actualContents.append(ExpectedArrayElement(
-        value: convertValue(value),
-        valueIdentity: unsafeBitCast(value, to: UInt.self)))
-    }
-
-    useEnumerator(a, makeEnumerator(), sink)
-
-    expectTrue(
-      _equalsWithoutElementIdentity(
-        expectedContentsWithoutIdentity, actualContents),
-      "expected: \(expectedContentsWithoutIdentity)\n" +
-      "actual: \(actualContents)\n")
-
-    if i == 0 {
-      expectedContents = actualContents
-    }
-    
-    expectEqualSequence(expectedContents, actualContents)
-  }
-}
-
-func checkArrayFastEnumerationFromSwift(
-  expected: [Int],
-  _ a: NSArray, _ makeEnumerator: () -> NSFastEnumeration,
-  _ convertValue: (AnyObject) -> Int
-) {
-  _checkArrayFastEnumerationImpl(
-    expected, a, makeEnumerator,
-    { (a, fe, sink) in
-      slurpFastEnumerationFromSwift(a, fe, sink)
-    },
-    convertValue)
-}
-
-func checkArrayFastEnumerationFromObjC(
-  expected: [Int],
-  _ a: NSArray, _ makeEnumerator: () -> NSFastEnumeration,
-  _ convertValue: (AnyObject) -> Int
-) {
-  _checkArrayFastEnumerationImpl(
-    expected, a, makeEnumerator,
-    { (a, fe, sink) in
-      slurpFastEnumerationFromObjC(a, fe, sink)
-    },
-    convertValue)
-}
-
-func checkArrayEnumeratorPartialFastEnumerationFromSwift(
-  expected: [Int],
-  _ a: NSArray,
-  maxFastEnumerationItems: Int,
-  _ convertValue: (AnyObject) -> Int
-) {
-  _checkArrayFastEnumerationImpl(
-    expected, a, { a.objectEnumerator() },
-    { (a, fe, sink) in
-      slurpFastEnumerationOfNSEnumeratorFromSwift(
-        a, fe as! NSEnumerator, sink,
-        maxFastEnumerationItems: maxFastEnumerationItems)
-    },
-    convertValue)
-}
-
-=======
->>>>>>> 3d424b5e
 struct ExpectedSetElement : Comparable, CustomStringConvertible {
   var value: Int
   var valueIdentity: UInt
@@ -927,161 +268,6 @@
   return equalsUnordered(stripIdentity(lhs), stripIdentity(rhs))
 }
 
-<<<<<<< HEAD
-func _checkSetFastEnumerationImpl(
-  expected: [Int],
-  _ s: NSSet,
-  _ makeEnumerator: () -> NSFastEnumeration,
-  _ useEnumerator: (NSSet, NSFastEnumeration, (AnyObject) -> ()) -> Void,
-  _ convertMember: (AnyObject) -> Int
-) {
-  let expectedContentsWithoutIdentity =
-    _makeExpectedSetContents(expected)
-  var expectedContents = [ExpectedSetElement]()
-
-  for i in 0..<3 {
-    var actualContents = [ExpectedSetElement]()
-    let sink = {
-      (value: AnyObject) in
-      actualContents.append(ExpectedSetElement(
-        value: convertMember(value),
-        valueIdentity: unsafeBitCast(value, to: UInt.self)))
-    }
-
-    useEnumerator(s, makeEnumerator(), sink)
-
-    expectTrue(
-      _equalsUnorderedWithoutElementIdentity(
-        expectedContentsWithoutIdentity, actualContents),
-      "expected: \(expectedContentsWithoutIdentity)\n" +
-      "actual: \(actualContents)\n")
-
-    if i == 0 {
-      expectedContents = actualContents
-    }
-    expectTrue(equalsUnordered(expectedContents, actualContents))
-  }
-}
-
-func slurpFastEnumerationFromObjC(
-  s: NSSet, _ fe: NSFastEnumeration, _ sink: (AnyObject) -> Void
-) {
-  let objcValues = NSMutableArray()
-  slurpFastEnumerationOfArrayFromObjCImpl(s, fe, objcValues)
-  for value in objcValues {
-    sink(value)
-  }
-}
-
-func slurpFastEnumerationOfNSEnumeratorFromSwift(
-  s: NSSet, _ enumerator: NSEnumerator, _ sink: (AnyObject) -> Void,
-  maxFastEnumerationItems: Int
-) {
-  slurpFastEnumerationFromSwift(
-    s, enumerator, sink, maxItems: maxFastEnumerationItems)
-  while let value = enumerator.nextObject() {
-    sink(value)
-  }
-}
-
-func slurpFastEnumerationFromSwift(
-  s: NSSet, _ fe: NSFastEnumeration, _ sink: (AnyObject) -> Void,
-  maxItems: Int? = nil
-) {
-  var state = NSFastEnumerationState()
-
-  let stackBufLength = 3
-  let stackBuf = _HeapBuffer<(), AnyObject?>(
-    _HeapBufferStorage<(), AnyObject?>.self, (), stackBufLength)
-
-  var itemsReturned = 0
-  while true {
-    let returnedCount = fe.countByEnumerating(
-      with: &state, objects: AutoreleasingUnsafeMutablePointer(stackBuf.baseAddress),
-      count: stackBufLength)
-    expectNotEqual(0, state.state)
-    expectNotEqual(nil, state.mutationsPtr)
-    if returnedCount == 0 {
-      break
-    }
-    for i in 0..<returnedCount {
-      let value: AnyObject = state.itemsPtr[i]!
-      sink(value)
-      itemsReturned += 1
-    }
-    if maxItems != nil && itemsReturned >= maxItems! {
-      return
-    }
-  }
-
-  for _ in 0..<3 {
-    let returnedCount = fe.countByEnumerating(
-      with: &state, objects: AutoreleasingUnsafeMutablePointer(stackBuf.baseAddress),
-      count: stackBufLength)
-    expectNotEqual(0, state.state)
-    expectNotEqual(nil, state.mutationsPtr)
-    expectEqual(0, returnedCount)
-  }
-}
-
-func checkSetFastEnumerationFromSwift(
-  expected: [Int],
-  _ s: NSSet, _ makeEnumerator: () -> NSFastEnumeration,
-  _ convertMember: (AnyObject) -> Int
-) {
-  _checkSetFastEnumerationImpl(
-    expected, s, makeEnumerator,
-    { (s, fe, sink) in
-      slurpFastEnumerationFromSwift(s, fe, sink)
-    },
-    convertMember)
-}
-
-func checkSetFastEnumerationFromObjC(
-  expected: [Int],
-  _ s: NSSet, _ makeEnumerator: () -> NSFastEnumeration,
-  _ convertMember: (AnyObject) -> Int
-) {
-  _checkSetFastEnumerationImpl(
-    expected, s, makeEnumerator,
-    { (s, fe, sink) in
-      slurpFastEnumerationFromObjC(s, fe, sink)
-    },
-    convertMember)
-}
-
-func checkSetEnumeratorPartialFastEnumerationFromSwift(
-  expected: [Int],
-  _ s: NSSet,
-  maxFastEnumerationItems: Int,
-  _ convertMember: (AnyObject) -> Int
-) {
-  _checkSetFastEnumerationImpl(
-    expected, s, { s.objectEnumerator() },
-    { (s, fe, sink) in
-      slurpFastEnumerationOfNSEnumeratorFromSwift(
-        s, fe as! NSEnumerator, sink,
-        maxFastEnumerationItems: maxFastEnumerationItems)
-    },
-    convertMember)
-}
-
-
-func slurpFastEnumerationFromObjC(
-  d: NSDictionary, _ fe: NSFastEnumeration, _ sink: (AnyObjectTuple2) -> Void
-) {
-  let objcPairs = NSMutableArray()
-  slurpFastEnumerationOfDictionaryFromObjCImpl(d, fe, objcPairs)
-  for i in 0..<objcPairs.count/2 {
-    let key: AnyObject = objcPairs[i * 2]
-    let value: AnyObject = objcPairs[i * 2 + 1]
-    let kv = (key, value)
-    sink(kv)
-  }
-}
-
-=======
->>>>>>> 3d424b5e
 struct ExpectedDictionaryElement : Comparable, CustomStringConvertible {
   var key: Int
   var value: Int
@@ -1146,130 +332,4 @@
     result.append(ExpectedDictionaryElement(key: key, value: value))
   }
   return result
-}
-<<<<<<< HEAD
-
-func _checkDictionaryFastEnumerationImpl(
-  expected: [(Int, Int)],
-  _ d: NSDictionary,
-  _ makeEnumerator: () -> NSFastEnumeration,
-  _ useEnumerator: (NSDictionary, NSFastEnumeration, (AnyObjectTuple2) -> ()) -> Void,
-  _ convertKey: (AnyObject) -> Int,
-  _ convertValue: (AnyObject) -> Int
-) {
-  let expectedContentsWithoutIdentity =
-    _makeExpectedDictionaryContents(expected)
-  var expectedContents = [ExpectedDictionaryElement]()
-
-  for i in 0..<3 {
-    var actualContents = [ExpectedDictionaryElement]()
-    let sink: (AnyObjectTuple2) -> Void = {
-      (key, value) in
-      actualContents.append(ExpectedDictionaryElement(
-        key: convertKey(key),
-        value: convertValue(value),
-        keyIdentity: unsafeBitCast(key, to: UInt.self),
-        valueIdentity: unsafeBitCast(value, to: UInt.self)))
-    }
-
-    useEnumerator(d, makeEnumerator(), sink)
-
-    expectTrue(
-      _equalsUnorderedWithoutElementIdentity(
-        expectedContentsWithoutIdentity, actualContents),
-      "expected: \(expectedContentsWithoutIdentity)\n" +
-      "actual: \(actualContents)\n")
-
-    if i == 0 {
-      expectedContents = actualContents
-    }
-    expectTrue(equalsUnordered(expectedContents, actualContents))
-  }
-}
-
-func checkDictionaryFastEnumerationFromSwift(
-  expected: [(Int, Int)],
-  _ d: NSDictionary, _ makeEnumerator: () -> NSFastEnumeration,
-  _ convertKey: (AnyObject) -> Int,
-  _ convertValue: (AnyObject) -> Int
-) {
-  _checkDictionaryFastEnumerationImpl(
-    expected, d, makeEnumerator,
-    { (d, fe, sink) in
-      slurpFastEnumerationFromSwift(d, fe, sink)
-    },
-    convertKey, convertValue)
-}
-
-func checkDictionaryFastEnumerationFromObjC(
-  expected: [(Int, Int)],
-  _ d: NSDictionary, _ makeEnumerator: () -> NSFastEnumeration,
-  _ convertKey: (AnyObject) -> Int,
-  _ convertValue: (AnyObject) -> Int
-) {
-  _checkDictionaryFastEnumerationImpl(
-    expected, d, makeEnumerator,
-    { (d, fe, sink) in
-      slurpFastEnumerationFromObjC(d, fe, sink)
-    },
-    convertKey, convertValue)
-}
-
-func checkDictionaryEnumeratorPartialFastEnumerationFromSwift(
-  expected: [(Int, Int)],
-  _ d: NSDictionary,
-  maxFastEnumerationItems: Int,
-  _ convertKey: (AnyObject) -> Int,
-  _ convertValue: (AnyObject) -> Int
-) {
-  _checkDictionaryFastEnumerationImpl(
-    expected, d, { d.keyEnumerator() },
-    { (d, fe, sink) in
-      slurpFastEnumerationOfNSEnumeratorFromSwift(
-        d, fe as! NSEnumerator, sink,
-        maxFastEnumerationItems: maxFastEnumerationItems)
-    },
-    convertKey, convertValue)
-}
-
-func getBridgedNSArrayOfRefTypeVerbatimBridged(
-  numElements numElements: Int = 3,
-  capacity: Int? = nil
-) -> NSArray {
-  assert(_isBridgedVerbatimToObjectiveC(TestObjCValueTy.self))
-
-  var a = [TestObjCValueTy]()
-  if let requestedCapacity = capacity {
-    a.reserveCapacity(requestedCapacity)
-  }
-  for i in 1..<(numElements + 1) {
-    a.append(TestObjCValueTy(i * 10))
-  }
-
-  let bridged = _convertArrayToNSArray(a)
-  assert(isNativeNSArray(bridged))
-
-  return bridged
-}
-
-func getBridgedNSArrayOfValueTypeCustomBridged(
-  numElements numElements: Int = 3,
-  capacity: Int? = nil
-) -> NSArray {
-  assert(!_isBridgedVerbatimToObjectiveC(TestBridgedValueTy.self))
-
-  var a = [TestBridgedValueTy]()
-  if let requestedCapacity = capacity {
-    a.reserveCapacity(requestedCapacity)
-  }
-  for i in 1..<(numElements + 1) {
-    a.append(TestBridgedValueTy(i * 10))
-  }
-
-  let bridged = _convertArrayToNSArray(a)
-  assert(isNativeNSArray(bridged))
-
-  return bridged
-}
-=======
->>>>>>> 3d424b5e
+}