// RUN: %empty-directory(%t)
// RUN: %target-swift-ide-test -batch-code-completion -source-filename %s -filecheck %raw-FileCheck -completion-output-dir %t

var i1 = 1
var i2 = 2
var oi1 : Int?
var oi2 : Int?
var s1 = ""
var s2 = ""
var os1 : String?
var os2 : String?
func voidGen() {}
func ointGen() -> Int? { return 1 }
func intGen() -> Int {return 1}
func ostringGen() -> String? {return ""}
func stringGen() -> String {return ""}
func foo(_ a : Int) {}
func foo(_ a : Int, b1 :Int?) {}
func foo(_ a : Int, b2 :Int?, b3: Int?) {}
func foo1(_ a : Int, b : Int) {}
func bar(_ a : String, b : String?) {}
func bar1(_ a : String, b1 : String) {}
func bar1(_ a : String, b2 : String) {}
func foo3(_ a: Int?) {}

class InternalGen {
  func InternalIntGen() -> Int { return 0 }
  func InternalIntOpGen() -> Int? {return 0 }
  func InternalStringGen() -> String { return "" }
  func InternalStringOpGen() -> String? {return ""}
  func InternalIntTaker(_ i1 : Int, i2 : Int) {}
  func InternalStringTaker(_ s1: String, s2 : String) {}
}

class Gen {
  var IG = InternalGen()
  func IntGen() -> Int { return 0 }
  func IntOpGen() -> Int? {return 0 }
  func StringGen() -> String { return "" }
  func StringOpGen() -> String? {return ""}
  func IntTaker(_ i1 : Int, i2 : Int) {}
  func StringTaker(_ s1: String, s2 : String) {}
}

func GenGenerator(_ i : Int) -> Gen { return Gen() }

enum SimpleEnum {
  case foo, bar, baz
}

class C1 {
  func f1() {
    foo(3, b: #^ARG1?check=EXPECT_OINT^#)
  }
  func f2() {
    foo(3, #^ARG2?check=ARG-NAME1^#)
  }
  func f3() {
    foo1(2, #^ARG3?check=ARG-NAME2^#
  }
  func f4() {
    foo1(2, b : #^ARG4?check=EXPECT_INT^#
  }

  func f5() {
    foo(#^FARG1?check=EXPECT_INT^#, b1 : 2)
  }

  func f6() {
    bar(#^FARG2?check=EXPECT_STRING^#
  }

  func f7() {
    foo3(#^FARG7?check=EXPECT_OINT^#)
  }
}

// ARG-NAME1: Begin completions, 2 items
// ARG-NAME1-DAG: Pattern/Local/Flair[ArgLabels]: {#b1: Int?#}[#Int?#];
// ARG-NAME1-DAG: Pattern/Local/Flair[ArgLabels]: {#b2: Int?#}[#Int?#];

// ARG-NAME2: Begin completions, 1 items
// ARG-NAME2-DAG: Pattern/Local/Flair[ArgLabels]: {#b: Int#}[#Int#];

// ARG-NAME3: Begin completions, 1 items
// ARG-NAME3-DAG: Pattern/Local/Flair[ArgLabels]: {#b: String?#}[#String?#];

// ARG-NAME4: Begin completions, 2 items
// ARG-NAME4-DAG: Pattern/Local/Flair[ArgLabels]: {#b1: String#}[#String#];
// ARG-NAME4-DAG: Pattern/Local/Flair[ArgLabels]: {#b2: String#}[#String#];

// EXPECT_OINT-DAG: Decl[InstanceMethod]/CurrNominal/TypeRelation[Invalid]: f1()[#Void#]; name=f1()
// EXPECT_OINT-DAG: Decl[InstanceMethod]/CurrNominal/TypeRelation[Invalid]: f2()[#Void#]; name=f2()
// EXPECT_OINT-DAG: Decl[GlobalVar]/CurrModule/TypeRelation[Convertible]: i2[#Int#]; name=i2
// EXPECT_OINT-DAG: Decl[GlobalVar]/CurrModule/TypeRelation[Convertible]: i1[#Int#]; name=i1
// EXPECT_OINT-DAG: Decl[GlobalVar]/CurrModule/TypeRelation[Convertible]: oi2[#Int?#]; name=oi2
// EXPECT_OINT-DAG: Decl[GlobalVar]/CurrModule/TypeRelation[Convertible]: oi1[#Int?#]; name=oi1
// EXPECT_OINT-DAG: Decl[GlobalVar]/CurrModule:         os1[#String?#]; name=os1
// EXPECT_OINT-DAG: Keyword[try]/None: try; name=try
// EXPECT_OINT-DAG: Keyword[try]/None: try!; name=try!
// EXPECT_OINT-DAG: Keyword[try]/None: try?; name=try?
// EXPECT_OINT-DAG: Keyword/None: await; name=await
// EXPECT_OINT-NOT: Keyword[super]

// EXPECT_INT-DAG: Decl[InstanceMethod]/CurrNominal/TypeRelation[Invalid]: f1()[#Void#]; name=f1()
// EXPECT_INT-DAG: Decl[InstanceMethod]/CurrNominal/TypeRelation[Invalid]: f2()[#Void#]; name=f2()
// EXPECT_INT-DAG: Decl[FreeFunction]/CurrModule/TypeRelation[Invalid]: voidGen()[#Void#]; name=voidGen()
// EXPECT_INT-DAG: Decl[FreeFunction]/CurrModule/TypeRelation[Convertible]: intGen()[#Int#]; name=intGen()
// EXPECT_INT-DAG: Decl[GlobalVar]/CurrModule/TypeRelation[Convertible]: i1[#Int#]; name=i1
// EXPECT_INT-DAG: Decl[GlobalVar]/CurrModule/TypeRelation[Convertible]: i2[#Int#]; name=i2
// EXPECT_INT-DAG: Decl[Struct]/OtherModule[Swift]/IsSystem/TypeRelation[Convertible]: Int[#Int#]
// EXPECT_INT-DAG: Decl[FreeFunction]/CurrModule:      ointGen()[#Int?#]; name=ointGen()
// EXPECT_INT-DAG: Decl[GlobalVar]/CurrModule:         oi1[#Int?#]; name=oi1
// EXPECT_INT-DAG: Decl[GlobalVar]/CurrModule:         os2[#String?#]; name=os2
// EXPECT_INT-DAG: Decl[GlobalVar]/CurrModule:         oi2[#Int?#]; name=oi2
// EXPECT_INT-DAG: Keyword[try]/None: try; name=try
// EXPECT_INT-DAG: Keyword[try]/None: try!; name=try!
// EXPECT_INT-DAG: Keyword[try]/None: try?; name=try?
// EXPECT_INT-DAG: Keyword/None: await; name=await
// EXPECT_INT-NOT: Keyword[super]

class C2 {
  func f1() {
    bar("", b: #^ARG5?check=EXPECT_OSTRING^#)
  }
  func f2() {
    bar("", #^ARG6?check=ARG-NAME3^#)
  }
  func f3() {
    bar1("", #^ARG7?check=ARG-NAME4^#
  }
  func f4() {
    bar1("", b : #^ARG8?check=EXPECT_STRING^#
  }
}

// EXPECT_OSTRING-DAG: Decl[InstanceMethod]/CurrNominal/TypeRelation[Invalid]: f1()[#Void#]; name=f1()
// EXPECT_OSTRING-DAG: Decl[InstanceMethod]/CurrNominal/TypeRelation[Invalid]: f2()[#Void#]; name=f2()
// EXPECT_OSTRING-DAG: Decl[FreeFunction]/CurrModule/TypeRelation[Convertible]: stringGen()[#String#]; name=stringGen()
// EXPECT_OSTRING-DAG: Decl[GlobalVar]/CurrModule/TypeRelation[Convertible]: s2[#String#]; name=s2
// EXPECT_OSTRING-DAG: Decl[GlobalVar]/CurrModule/TypeRelation[Convertible]: s1[#String#]; name=s1
// EXPECT_OSTRING-DAG: Decl[GlobalVar]/CurrModule/TypeRelation[Convertible]: os1[#String?#]; name=os1
// EXPECT_OSTRING-DAG: Decl[GlobalVar]/CurrModule/TypeRelation[Convertible]: os2[#String?#]; name=os2
// EXPECT_OSTRING-DAG: Decl[FreeFunction]/CurrModule/TypeRelation[Convertible]: ostringGen()[#String?#]; name=ostringGen()
// EXPECT_OSTRING-DAG: Decl[GlobalVar]/CurrModule:         i1[#Int#]; name=i1
// EXPECT_OSTRING-DAG: Decl[GlobalVar]/CurrModule:         i2[#Int#]; name=i2
// EXPECT_OSTRING-DAG: Keyword[try]/None: try; name=try
// EXPECT_OSTRING-DAG: Keyword[try]/None: try!; name=try!
// EXPECT_OSTRING-DAG: Keyword[try]/None: try?; name=try?
// EXPECT_OSTRING-DAG: Keyword/None: await; name=await
// EXPECT_OSTRING-NOT: Keyword[super]

// EXPECT_STRING-DAG: Decl[InstanceMethod]/CurrNominal/TypeRelation[Invalid]: f1()[#Void#]; name=f1()
// EXPECT_STRING-DAG: Decl[InstanceMethod]/CurrNominal/TypeRelation[Invalid]: f2()[#Void#]; name=f2()
// EXPECT_STRING-DAG: Decl[FreeFunction]/CurrModule/TypeRelation[Convertible]: stringGen()[#String#]; name=stringGen()
// EXPECT_STRING-DAG: Decl[Struct]/OtherModule[Swift]/IsSystem/TypeRelation[Convertible]: String[#String#]
// EXPECT_STRING-DAG: Decl[GlobalVar]/CurrModule/TypeRelation[Convertible]: s1[#String#]; name=s1
// EXPECT_STRING-DAG: Decl[GlobalVar]/CurrModule/TypeRelation[Convertible]: s2[#String#]; name=s2
// EXPECT_STRING-DAG: Decl[GlobalVar]/CurrModule:         os1[#String?#]; name=os1
// EXPECT_STRING-DAG: Decl[GlobalVar]/CurrModule:         os2[#String?#]; name=os2
// EXPECT_STRING-DAG: Keyword[try]/None: try; name=try
// EXPECT_STRING-DAG: Keyword[try]/None: try!; name=try!
// EXPECT_STRING-DAG: Keyword[try]/None: try?; name=try?
// EXPECT_STRING-DAG: Keyword/None: await; name=await
// EXPECT_STRING-NOT: Keyword[super]

func foo2(_ a : C1, b1 : C2) {}
func foo2(_ a : C2, b2 : C1) {}

class C3 {
  var C1I = C1()
  var C2I = C2()
  func f1() {
    foo2(C1I, #^OVERLOAD1^#)
  }
  func f2() {
    foo2(C2I, #^OVERLOAD2^#)
  }
  func f3() {
    foo2(C1I, b1: #^OVERLOAD3^#)
  }
  func f4() {
    foo2(C2I, b2: #^OVERLOAD4^#)
  }

  func f5() {
    foo2(#^OVERLOAD5^#
  }

  func overloaded(_ a1: C1, b1: C2) {}
  func overloaded(a2: C2, b2: C1) {}

  func f6(obj: C3) {
    overloaded(#^OVERLOAD6^#
    func sync() {}
    obj.overloaded(#^OVERLOAD7?check=OVERLOAD6^#
  }
}

// OVERLOAD1: Begin completions, 1 items
// OVERLOAD1-NEXT: Pattern/Local/Flair[ArgLabels]: {#b1: C2#}[#C2#]; name=b1:

// OVERLOAD2: Begin completions, 1 items
// OVERLOAD2-NEXT: Pattern/Local/Flair[ArgLabels]: {#b2: C1#}[#C1#]; name=b2:

// OVERLOAD3-DAG: Decl[InstanceVar]/CurrNominal:      C1I[#C1#]; name=C1I
// OVERLOAD3-DAG: Decl[InstanceMethod]/CurrNominal/TypeRelation[Invalid]: f1()[#Void#]; name=f1()
// OVERLOAD3-DAG: Decl[InstanceVar]/CurrNominal/TypeRelation[Convertible]: C2I[#C2#]; name=C2I
// OVERLOAD3-DAG: Decl[Class]/CurrModule/TypeRelation[Convertible]: C2[#C2#]

// OVERLOAD4-DAG: Decl[InstanceVar]/CurrNominal/TypeRelation[Convertible]: C1I[#C1#]; name=C1I
// OVERLOAD4-DAG: Decl[InstanceVar]/CurrNominal:      C2I[#C2#]; name=C2I
// OVERLOAD4-DAG: Decl[InstanceMethod]/CurrNominal/TypeRelation[Invalid]: f1()[#Void#]; name=f1()
// OVERLOAD4-DAG: Decl[Class]/CurrModule/TypeRelation[Convertible]: C1[#C1#]

// OVERLOAD5-DAG: Decl[FreeFunction]/CurrModule/Flair[ArgLabels]:      ['(']{#(a): C1#}, {#b1: C2#}[')'][#Void#]; name=:b1:
// OVERLOAD5-DAG: Decl[FreeFunction]/CurrModule/Flair[ArgLabels]:      ['(']{#(a): C2#}, {#b2: C1#}[')'][#Void#]; name=:b2:
// OVERLOAD5-DAG: Decl[InstanceVar]/CurrNominal/TypeRelation[Convertible]: C1I[#C1#]; name=C1I
// OVERLOAD5-DAG: Decl[InstanceVar]/CurrNominal/TypeRelation[Convertible]: C2I[#C2#]; name=C2I

// OVERLOAD6-DAG: Decl[InstanceMethod]/CurrNominal/Flair[ArgLabels]:   ['(']{#(a1): C1#}, {#b1: C2#}[')'][#Void#]; name=:b1:
// OVERLOAD6-DAG: Decl[InstanceMethod]/CurrNominal/Flair[ArgLabels]:   ['(']{#a2: C2#}, {#b2: C1#}[')'][#Void#]; name=a2:b2:
// OVERLOAD6-DAG: Decl[InstanceVar]/CurrNominal/TypeRelation[Convertible]: C1I[#C1#]; name=C1I
// OVERLOAD6-DAG: Decl[InstanceVar]/CurrNominal:      C2I[#C2#]; name=C2I

extension C3 {
  func hasError(a1: C1, b1: TypeInvalid) -> Int {}

  func f7(obj: C3) {
    let _ = obj.hasError(#^HASERROR1^#
    let _ = obj.hasError(a1: #^HASERROR2^#
    let _ = obj.hasError(a1: IC1, #^HASERROR3^#
    let _ = obj.hasError(a1: IC1, b1: #^HASERROR4^#
  }
}

// HASERROR1-DAG: Decl[InstanceMethod]/CurrNominal/Flair[ArgLabels]: ['(']{#a1: C1#}, {#b1: <<error type>>#}[')'][#Int#];

// HASERROR2-DAG: Decl[InstanceVar]/CurrNominal/TypeRelation[Convertible]: C1I[#C1#];
// HASERROR2-DAG: Decl[InstanceVar]/CurrNominal:      C2I[#C2#];

// HASERROR3-DAG: Pattern/Local/Flair[ArgLabels]: {#b1: _#}[#_#];

// HASERROR4-DAG: Decl[InstanceVar]/CurrNominal:      C1I[#C1#];
// HASERROR4-DAG: Decl[InstanceVar]/CurrNominal:      C2I[#C2#];

class C4 {
  func f1(_ G : Gen) {
    foo(1, b1: G.#^MEMBER1^#
  }

  func f2(_ G : Gen) {
    foo1(2, b : G.#^MEMBER2^#
  }

  func f3(_ G : Gen) {
    bar("", b1 : G.#^MEMBER3^#
  }

  func f4(_ G : Gen) {
    bar1("", b1 : G.#^MEMBER4^#
  }

  func f5(_ G1 : Gen, G2 : Gen) {
    G1.IntTaker(1, i1 : G2.#^MEMBER5?check=MEMBER2^#
  }

  func f6(_ G1 : Gen, G2 : Gen) {
    G1.StringTaker("", s2: G2.#^MEMBER6?check=MEMBER4^#
  }

  func f7(_ GA : [Gen]) {
    foo(1, b1 : GA.#^MEMBER7^#
  }

  func f8(_ GA : Gen) {
    foo(1, b1 : GA.IG.#^MEMBER8^#
  }

  func f9() {
    foo(1, b1 : GenGenerator(1).#^MEMBER9?check=MEMBER1^#
  }

  func f10(_ G: Gen) {
    foo(G.#^FARG3?check=MEMBER2^#
  }

  func f11(_ G: Gen) {
    bar(G.#^FARG4?check=MEMBER4^#
  }

  func f12(_ G1 : Gen, G2 : Gen) {
    G1.IntTaker(G2.#^FARG5?check=MEMBER2^#
  }

  func f13(_ G : Gen) {
    G.IntTaker(G.IG.#^FARG6^#
  }
}

// MEMBER1-DAG: Decl[InstanceMethod]/CurrNominal/TypeRelation[Convertible]: IntGen()[#Int#]; name=IntGen()
// MEMBER1-DAG: Decl[InstanceMethod]/CurrNominal/TypeRelation[Convertible]: IntOpGen()[#Int?#]; name=IntOpGen()
// MEMBER1-DAG: Decl[InstanceMethod]/CurrNominal:   StringGen()[#String#]; name=StringGen()
// MEMBER1-DAG: Decl[InstanceMethod]/CurrNominal:   StringOpGen()[#String?#]; name=StringOpGen()
// MEMBER1-DAG: Decl[InstanceMethod]/CurrNominal/TypeRelation[Invalid]: IntTaker({#(i1): Int#}, {#i2: Int#})[#Void#]; name=IntTaker(:i2:)
// MEMBER1-DAG: Decl[InstanceMethod]/CurrNominal/TypeRelation[Invalid]: StringTaker({#(s1): String#}, {#s2: String#})[#Void#]; name=StringTaker(:s2:)
// MEMBER1-NOT: Keyword[try]/None: try; name=try
// MEMBER1-NOT: Keyword[try]/None: try!; name=try!
// MEMBER1-NOT: Keyword[try]/None: try?; name=try?
// MEMBER1-NOT: Keyword/None: await; name=await
// MEMBER1-NOT: Keyword[super]

// MEMBER2-DAG: Decl[InstanceMethod]/CurrNominal/TypeRelation[Convertible]: IntGen()[#Int#]; name=IntGen()
// MEMBER2-DAG: Decl[InstanceMethod]/CurrNominal:   IntOpGen()[#Int?#]; name=IntOpGen()
// MEMBER2-DAG: Decl[InstanceMethod]/CurrNominal:   StringGen()[#String#]; name=StringGen()
// MEMBER2-DAG: Decl[InstanceMethod]/CurrNominal:   StringOpGen()[#String?#]; name=StringOpGen()
// MEMBER2-DAG: Decl[InstanceMethod]/CurrNominal/TypeRelation[Invalid]: IntTaker({#(i1): Int#}, {#i2: Int#})[#Void#]; name=IntTaker(:i2:)
// MEMBER2-DAG: Decl[InstanceMethod]/CurrNominal/TypeRelation[Invalid]: StringTaker({#(s1): String#}, {#s2: String#})[#Void#]; name=StringTaker(:s2:)

// MEMBER3-DAG: Decl[InstanceMethod]/CurrNominal:   IntGen()[#Int#]; name=IntGen()
// MEMBER3-DAG: Decl[InstanceMethod]/CurrNominal:   IntOpGen()[#Int?#]; name=IntOpGen()
// MEMBER3-DAG: Decl[InstanceMethod]/CurrNominal/TypeRelation[Convertible]: StringGen()[#String#]; name=StringGen()
// MEMBER3-DAG: Decl[InstanceMethod]/CurrNominal/TypeRelation[Convertible]: StringOpGen()[#String?#]; name=StringOpGen()
// MEMBER3-DAG: Decl[InstanceMethod]/CurrNominal/TypeRelation[Invalid]: IntTaker({#(i1): Int#}, {#i2: Int#})[#Void#]; name=IntTaker(:i2:)
// MEMBER3-DAG: Decl[InstanceMethod]/CurrNominal/TypeRelation[Invalid]: StringTaker({#(s1): String#}, {#s2: String#})[#Void#]; name=StringTaker(:s2:)

// MEMBER4-DAG: Decl[InstanceMethod]/CurrNominal:   IntGen()[#Int#]; name=IntGen()
// MEMBER4-DAG: Decl[InstanceMethod]/CurrNominal:   IntOpGen()[#Int?#]; name=IntOpGen()
// MEMBER4-DAG: Decl[InstanceMethod]/CurrNominal/TypeRelation[Convertible]: StringGen()[#String#]; name=StringGen()
// MEMBER4-DAG: Decl[InstanceMethod]/CurrNominal:   StringOpGen()[#String?#]; name=StringOpGen()
// MEMBER4-DAG: Decl[InstanceMethod]/CurrNominal/TypeRelation[Invalid]: IntTaker({#(i1): Int#}, {#i2: Int#})[#Void#]; name=IntTaker(:i2:)
// MEMBER4-DAG: Decl[InstanceMethod]/CurrNominal/TypeRelation[Invalid]: StringTaker({#(s1): String#}, {#s2: String#})[#Void#]; name=StringTaker(:s2:)

// MEMBER7-DAG: Decl[InstanceMethod]/CurrNominal/IsSystem/TypeRelation[Invalid]: removeAll()[#Void#]; name=removeAll()
// MEMBER7-DAG: Decl[InstanceMethod]/CurrNominal/IsSystem/TypeRelation[Invalid]: removeAll({#keepingCapacity: Bool#})[#Void#]; name=removeAll(keepingCapacity:)
// MEMBER7-DAG: Decl[InstanceVar]/CurrNominal/IsSystem/TypeRelation[Convertible]: count[#Int#]; name=count
// MEMBER7-DAG: Decl[InstanceVar]/CurrNominal/IsSystem/TypeRelation[Convertible]: capacity[#Int#]; name=capacity

// MEMBER8-DAG: Decl[InstanceMethod]/CurrNominal/TypeRelation[Convertible]: InternalIntGen()[#Int#]; name=InternalIntGen()
// MEMBER8-DAG: Decl[InstanceMethod]/CurrNominal/TypeRelation[Convertible]: InternalIntOpGen()[#Int?#]; name=InternalIntOpGen()
// MEMBER8-DAG: Decl[InstanceMethod]/CurrNominal:   InternalStringGen()[#String#]; name=InternalStringGen()
// MEMBER8-DAG: Decl[InstanceMethod]/CurrNominal:   InternalStringOpGen()[#String?#]; name=InternalStringOpGen()
// MEMBER8-DAG: Decl[InstanceMethod]/CurrNominal/TypeRelation[Invalid]: InternalIntTaker({#(i1): Int#}, {#i2: Int#})[#Void#]; name=InternalIntTaker(:i2:)
// MEMBER8-DAG: Decl[InstanceMethod]/CurrNominal/TypeRelation[Invalid]: InternalStringTaker({#(s1): String#}, {#s2: String#})[#Void#]; name=InternalStringTaker(:s2:)

// FARG6-DAG: Decl[InstanceMethod]/CurrNominal/TypeRelation[Convertible]: InternalIntGen()[#Int#]
// FARG6-DAG: Decl[InstanceMethod]/CurrNominal:   InternalIntOpGen()[#Int?#]
// FARG6-DAG: Decl[InstanceMethod]/CurrNominal:   InternalStringGen()[#String#]
// FARG6-DAG: Decl[InstanceMethod]/CurrNominal:   InternalStringOpGen()[#String?#]
// FARG6-DAG: Decl[InstanceMethod]/CurrNominal/TypeRelation[Invalid]: InternalIntTaker({#(i1): Int#}, {#i2: Int#})[#Void#]
// FARG6-DAG: Decl[InstanceMethod]/CurrNominal/TypeRelation[Invalid]: InternalStringTaker({#(s1): String#}, {#s2: String#})[#Void#]

class C5 {}
class C6 : C5 {
  func f1() {
    foo(3, b: #^ARGSUPER?check=EXPECT-SUPER^#)
  }
}

// EXPECT-SUPER-DAG: Keyword[super]/CurrNominal: super[#C5#]; name=super

func firstArg(arg1 arg1: Int, arg2: Int) {}
func testArg1Name1() {
  firstArg(#^FIRST_ARG_NAME_1?check=FIRST_ARG_NAME_PATTERN^#
}
// FIRST_ARG_NAME_PATTERN: Decl[FreeFunction]/CurrModule/Flair[ArgLabels]: ['(']{#arg1: Int#}, {#arg2: Int#}[')'][#Void#];
func testArg2Name1() {
  firstArg(#^FIRST_ARG_NAME_2?check=FIRST_ARG_NAME_PATTERN^#)
}

func testArg2Name3() {
  firstArg(#^FIRST_ARG_NAME_3?check=FIRST_ARG_NAME_PATTERN^#,
}

func takeArray<T>(_ x: [T]) {}
struct TestBoundGeneric1 {
  let x: [Int]
  let y: [Int]
  func test1() {
    takeArray(self.#^BOUND_GENERIC_1_1?check=BOUND_GENERIC_1^#)
  }
  func test2() {
    takeArray(#^BOUND_GENERIC_1_2?check=BOUND_GENERIC_1^#)
  }
// BOUND_GENERIC_1: Decl[InstanceVar]/CurrNominal/TypeRelation[Convertible]: x[#[Int]#];
// BOUND_GENERIC_1: Decl[InstanceVar]/CurrNominal/TypeRelation[Convertible]: y[#[Int]#];
}

func whereConvertible<T>(lhs: T, rhs: T) where T: Collection {
  _ = zip(lhs, #^GENERIC_TO_GENERIC^#)
}
// GENERIC_TO_GENERIC: Decl[LocalVar]/Local: lhs[#Collection#]; name=lhs
// GENERIC_TO_GENERIC: Decl[LocalVar]/Local: rhs[#Collection#]; name=rhs

func emptyOverload() {}
func emptyOverload(foo foo: Int) {}
emptyOverload(foo: #^EMPTY_OVERLOAD_1?check=EMPTY_OVERLOAD^#)
struct EmptyOverload {
  init() {}
  init(foo: Int) {}
}
_ = EmptyOverload(foo: #^EMPTY_OVERLOAD_2?check=EMPTY_OVERLOAD^#)
// EMPTY_OVERLOAD-DAG: Decl[GlobalVar]/Local/TypeRelation[Convertible]: i2[#Int#];
// EMPTY_OVERLOAD-DAG: Decl[GlobalVar]/Local/TypeRelation[Convertible]: i1[#Int#];

public func fopen() -> TestBoundGeneric1! { fatalError() }
func other() {
  _ = fopen(#^CALLARG_IUO^#)
// CALLARG_IUO: Begin completions, 1 items
// CALLARG_IUO: Decl[FreeFunction]/CurrModule/Flair[ArgLabels]: ['('][')'][#TestBoundGeneric1!#]; name=
}

class Foo { let x: Int }
class Bar {
  var collectionView: Foo!

  func foo() {
    self.collectionView? .#^BOUND_IUO?check=MEMBEROF_IUO^#x
    self.collectionView! .#^FORCED_IUO?check=MEMBEROF_IUO^#x
  }
  // MEMBEROF_IUO: Begin completions, 2 items
  // MEMBEROF_IUO: Keyword[self]/CurrNominal: self[#Foo#]; name=self
  // MEMBEROF_IUO: Decl[InstanceVar]/CurrNominal: x[#Int#]; name=x
}

func curry<T1, T2, R>(_ f: @escaping (T1, T2) -> R) -> (T1) -> (T2) -> R {
  return { t1 in { t2 in f(#^NESTED_CLOSURE^#, t2) } }
  // FIXME: Should be '/TypeRelation[Invalid]: t2[#T2#]'
  // NESTED_CLOSURE: Decl[LocalVar]/Local:               t2; name=t2
  // NESTED_CLOSURE: Decl[LocalVar]/Local:               t1; name=t1
}

func trailingClosureLocal(x: Int, fn: (Int) -> Void) {
  trailingClosureLocal(x: 1) { localArg in
    var localVar = 1
    if #^TRAILING_CLOSURE_LOCAL^#
  }
  // TRAILING_CLOSURE_LOCAL-DAG: Decl[LocalVar]/Local: localArg[#Int#]; name=localArg
  // TRAILING_CLOSURE_LOCAL-DAG: Decl[LocalVar]/Local: localVar[#Int#]; name=localVar
}

func shuffled(_ x: Int ..., y: String = "", z: SimpleEnum = .foo) {}
func testTupleShuffle() {
  let _ = shuffled(1, 2, 3, 4, #^SHUFFLE_1^#, z: .foo)
  let _ = shuffled(1, 2, 3, y: #^SHUFFLE_2^#
  let _ = shuffled(z: .#^SHUFFLE_3^#)
}
// SHUFFLE_1-DAG: Decl[GlobalVar]/CurrModule/TypeRelation[Convertible]: i1[#Int#]; name=i1
// SHUFFLE_1-DAG: Decl[GlobalVar]/CurrModule/TypeRelation[Convertible]: i2[#Int#]; name=i2

// SHUFFLE_2-DAG: Decl[GlobalVar]/CurrModule/TypeRelation[Convertible]: s1[#String#]; name=s1
// SHUFFLE_2-DAG: Decl[GlobalVar]/CurrModule/TypeRelation[Convertible]: s2[#String#]; name=s2

// SHUFFLE_3: Begin completions, 4 items
// SHUFFLE_3-DAG: Decl[EnumElement]/CurrNominal/Flair[ExprSpecific]/TypeRelation[Convertible]:     foo[#SimpleEnum#]; name=foo
// SHUFFLE_3-DAG: Decl[EnumElement]/CurrNominal/Flair[ExprSpecific]/TypeRelation[Convertible]:     bar[#SimpleEnum#]; name=bar
// SHUFFLE_3-DAG: Decl[EnumElement]/CurrNominal/Flair[ExprSpecific]/TypeRelation[Convertible]:     baz[#SimpleEnum#]; name=baz
// SHUFFLE_3-DAG: Decl[InstanceMethod]/CurrNominal/TypeRelation[Invalid]:     hash({#(self): SimpleEnum#})[#(into: inout Hasher) -> Void#]; name=hash(:)


class HasSubscript {
  subscript(idx: Int) -> String {}
  subscript(idx: Int, default defaultValue: String) -> String {}
}
func testSubscript(obj: HasSubscript, intValue: Int, strValue: String) {
  let _ = obj[#^SUBSCRIPT_1^#
// SUBSCRIPT_1-DAG: Decl[GlobalVar]/CurrModule/TypeRelation[Convertible]: i1[#Int#]; name=i1
// SUBSCRIPT_1-DAG: Decl[GlobalVar]/CurrModule/TypeRelation[Convertible]: i2[#Int#]; name=i2
// SUBSCRIPT_1-DAG: Decl[GlobalVar]/CurrModule: s1[#String#]; name=s1
// SUBSCRIPT_1-DAG: Decl[GlobalVar]/CurrModule: s2[#String#]; name=s2
// SUBSCRIPT_1-DAG: Keyword[try]/None: try; name=try
// SUBSCRIPT_1-DAG: Keyword[try]/None: try!; name=try!
// SUBSCRIPT_1-DAG: Keyword[try]/None: try?; name=try?
// SUBSCRIPT_1-DAG: Keyword/None: await; name=await
// SUBSCRIPT_1-NOT: Keyword[super]

  let _ = obj[.#^SUBSCRIPT_1_DOT^#
// SUBSCRIPT_1_DOT-NOT: i1
// SUBSCRIPT_1_DOT-NOT: s1
// SUBSCRIPT_1_DOT-DAG: Decl[StaticVar]/Super/Flair[ExprSpecific]/IsSystem/TypeRelation[Convertible]: max[#Int#]; name=max
// SUBSCRIPT_1_DOT-DAG: Decl[StaticVar]/Super/Flair[ExprSpecific]/IsSystem/TypeRelation[Convertible]: min[#Int#]; name=min

  let _ = obj[42, #^SUBSCRIPT_2^#
// SUBSCRIPT_2: Begin completions, 1 items
// SUBSCRIPT_2-NEXT: Pattern/Local/Flair[ArgLabels]: {#default: String#}[#String#];

  let _ = obj[42, .#^SUBSCRIPT_2_DOT^#
// Note: we still provide completions despite the missing label - there's a fixit to add it in later.
// SUBSCRIPT_2_DOT: Decl[Constructor]/CurrNominal/IsSystem/TypeRelation[Convertible]: init()[#String#]; name=init()
// SUBSCRIPT_2_DOT: Decl[Constructor]/CurrNominal/IsSystem/TypeRelation[Convertible]: init({#(c): Character#})[#String#]; name=init(:)

  let _ = obj[42, default: #^SUBSCRIPT_3^#
// SUBSCRIPT_3-DAG: Decl[GlobalVar]/CurrModule: i1[#Int#]; name=i1
// SUBSCRIPT_3-DAG: Decl[GlobalVar]/CurrModule: i2[#Int#]; name=i2
// SUBSCRIPT_3-DAG: Decl[GlobalVar]/CurrModule/TypeRelation[Convertible]: s1[#String#]; name=s1
// SUBSCRIPT_3-DAG: Decl[GlobalVar]/CurrModule/TypeRelation[Convertible]: s2[#String#]; name=s2
// SUBSCRIPT_3-DAG: Keyword[try]/None: try; name=try
// SUBSCRIPT_3-DAG: Keyword[try]/None: try!; name=try!
// SUBSCRIPT_3-DAG: Keyword[try]/None: try?; name=try?
// SUBSCRIPT_3-DAG: Keyword/None: await; name=await
// SUBSCRIPT_3-NOT: Keyword[super]

  let _ = obj[42, default: .#^SUBSCRIPT_3_DOT^#
// SUBSCRIPT_3_DOT-NOT: i1
// SUBSCRIPT_3_DOT-NOT: s1
// SUBSCRIPT_3_DOT-DAG: Decl[Constructor]/CurrNominal/IsSystem/TypeRelation[Convertible]: init()[#String#]; name=init()
// SUBSCRIPT_3_DOT-DAG: Decl[Constructor]/CurrNominal/IsSystem/TypeRelation[Convertible]: init({#(c): Character#})[#String#]; name=init(:)

}

func testNestedContext() {
  func foo(_ x: Int) {}
  func bar(_ y: TypeInvalid) -> Int {}

  let _ = foo(bar(#^ERRORCONTEXT_NESTED_1^#))
// ERRORCONTEXT_NESTED_1-DAG: Decl[GlobalVar]/CurrModule: i1[#Int#]; name=i1
// ERRORCONTEXT_NESTED_1-DAG: Decl[GlobalVar]/CurrModule: i2[#Int#]; name=i2
// ERRORCONTEXT_NESTED_1-NOT: TypeRelation[Convertible]

  for _ in [bar(#^ERRORCONTEXT_NESTED_2?check=ERRORCONTEXT_NESTED_1^#)] {}
// Same as ERRORCONTEXT_NESTED_1.
}

class TestImplicitlyCurriedSelf {
  func foo(x: Int) { }
  func foo(arg: Int, optArg: Int) { }

  static func test() {
    foo(#^CURRIED_SELF_1^#
    func sync();
    self.foo(#^CURRIED_SELF_2?check=CURRIED_SELF_1^#
    func sync();
    TestImplicitlyCurriedSelf.foo(#^CURRIED_SELF_3?check=CURRIED_SELF_1^#

// CURRIED_SELF_1: Begin completions, 2 items
// CURRIED_SELF_1-DAG: Decl[InstanceMethod]/CurrNominal/Flair[ArgLabels]: ['(']{#(self): TestImplicitlyCurriedSelf#}[')'][#(Int) -> ()#]{{; name=.+$}}
// CURRIED_SELF_1-DAG: Decl[InstanceMethod]/CurrNominal/Flair[ArgLabels]: ['(']{#(self): TestImplicitlyCurriedSelf#}[')'][#(Int, Int) -> ()#]{{; name=.+$}}
  }
}

class TestStaticMemberCall {
  static func create1(arg1: Int) -> TestStaticMemberCall {
    return TestStaticMemberCall()
  }
  static func create2(_ arg1: Int, arg2: Int = 0, arg3: Int = 1, arg4: Int = 2) -> TestStaticMemberCall {
    return TestStaticMemberCall()
  }
  static func createOverloaded(arg1: Int) -> TestStaticMemberCall { TestStaticMemberCall() }
  static func createOverloaded(arg1: String) -> String { arg1 }
}
func testStaticMemberCall() {
  let _ = TestStaticMemberCall.create1(#^STATIC_METHOD_AFTERPAREN_1^#)
// STATIC_METHOD_AFTERPAREN_1: Begin completions, 1 items
// STATIC_METHOD_AFTERPAREN_1: Decl[StaticMethod]/CurrNominal/Flair[ArgLabels]:     ['(']{#arg1: Int#}[')'][#TestStaticMemberCall#]; name=arg1:

  let _ = TestStaticMemberCall.create2(#^STATIC_METHOD_AFTERPAREN_2^#)
// STATIC_METHOD_AFTERPAREN_2-DAG: Decl[StaticMethod]/CurrNominal/Flair[ArgLabels]/TypeRelation[Convertible]: ['(']{#(arg1): Int#}[')'][#TestStaticMemberCall#];
// STATIC_METHOD_AFTERPAREN_2-DAG: Decl[StaticMethod]/CurrNominal/Flair[ArgLabels]/TypeRelation[Convertible]: ['(']{#(arg1): Int#}, {#arg2: Int#}, {#arg3: Int#}, {#arg4: Int#}[')'][#TestStaticMemberCall#];
// STATIC_METHOD_AFTERPAREN_2-DAG: Decl[Struct]/OtherModule[Swift]/IsSystem/TypeRelation[Convertible]: Int[#Int#];
// STATIC_METHOD_AFTERPAREN_2-DAG: Literal[Integer]/None/TypeRelation[Convertible]: 0[#Int#];

  let _ = TestStaticMemberCall.create2(1, #^STATIC_METHOD_SECOND^#)
// STATIC_METHOD_SECOND: Begin completions, 3 items
// STATIC_METHOD_SECOND: Pattern/Local/Flair[ArgLabels]: {#arg2: Int#}[#Int#];
// STATIC_METHOD_SECOND: Pattern/Local/Flair[ArgLabels]: {#arg3: Int#}[#Int#];
// STATIC_METHOD_SECOND: Pattern/Local/Flair[ArgLabels]: {#arg4: Int#}[#Int#];

  let _ = TestStaticMemberCall.create2(1, arg3: 2, #^STATIC_METHOD_SKIPPED^#)
// STATIC_METHOD_SKIPPED: Begin completions, 1 item
// STATIC_METHOD_SKIPPED: Pattern/Local/Flair[ArgLabels]: {#arg4: Int#}[#Int#];

  let _ = TestStaticMemberCall.createOverloaded(#^STATIC_METHOD_OVERLOADED^#)
// STATIC_METHOD_OVERLOADED: Begin completions, 2 items
// STATIC_METHOD_OVERLOADED-DAG: Decl[StaticMethod]/CurrNominal/Flair[ArgLabels]:     ['(']{#arg1: Int#}[')'][#TestStaticMemberCall#]; name=arg1:
// STATIC_METHOD_OVERLOADED-DAG: Decl[StaticMethod]/CurrNominal/Flair[ArgLabels]:     ['(']{#arg1: String#}[')'][#String#]; name=arg1:
}
func testImplicitMember() {
  let _: TestStaticMemberCall = .create1(#^IMPLICIT_MEMBER_AFTERPAREN_1^#)
// IMPLICIT_MEMBER_AFTERPAREN_1: Begin completions, 1 items
// IMPLICIT_MEMBER_AFTERPAREN_1: Decl[StaticMethod]/CurrNominal/Flair[ArgLabels]/TypeRelation[Convertible]: ['(']{#arg1: Int#}[')'][#TestStaticMemberCall#]; name=arg1:

  let _: TestStaticMemberCall = .create2(#^IMPLICIT_MEMBER_AFTERPAREN_2^#)
// IMPLICIT_MEMBER_AFTERPAREN_2-DAG: Decl[StaticMethod]/CurrNominal/Flair[ArgLabels]/TypeRelation[Convertible]: ['(']{#(arg1): Int#}[')'][#TestStaticMemberCall#];
// IMPLICIT_MEMBER_AFTERPAREN_2-DAG: Decl[StaticMethod]/CurrNominal/Flair[ArgLabels]/TypeRelation[Convertible]: ['(']{#(arg1): Int#}, {#arg2: Int#}, {#arg3: Int#}, {#arg4: Int#}[')'][#TestStaticMemberCall#];
// IMPLICIT_MEMBER_AFTERPAREN_2-DAG: Decl[Struct]/OtherModule[Swift]/IsSystem/TypeRelation[Convertible]: Int[#Int#];
// IMPLICIT_MEMBER_AFTERPAREN_2-DAG: Literal[Integer]/None/TypeRelation[Convertible]: 0[#Int#];

  let _: TestStaticMemberCall? = .create1(#^IMPLICIT_MEMBER_AFTERPAREN_3^#)
// IMPLICIT_MEMBER_AFTERPAREN_3: Begin completions, 1 items
// IMPLICIT_MEMBER_AFTERPAREN_3: Decl[StaticMethod]/CurrNominal/Flair[ArgLabels]/TypeRelation[Convertible]: ['(']{#arg1: Int#}[')'][#TestStaticMemberCall#]; name=arg1:

  let _: TestStaticMemberCall = .create2(1, #^IMPLICIT_MEMBER_SECOND^#)
// IMPLICIT_MEMBER_SECOND: Begin completions, 3 items
// IMPLICIT_MEMBER_SECOND: Pattern/Local/Flair[ArgLabels]: {#arg2: Int#}[#Int#];
// IMPLICIT_MEMBER_SECOND: Pattern/Local/Flair[ArgLabels]: {#arg3: Int#}[#Int#];
// IMPLICIT_MEMBER_SECOND: Pattern/Local/Flair[ArgLabels]: {#arg4: Int#}[#Int#];

  let _: TestStaticMemberCall = .create2(1, arg3: 2, #^IMPLICIT_MEMBER_SKIPPED^#)
// IMPLICIT_MEMBER_SKIPPED: Begin completions, 1 item
// IMPLICIT_MEMBER_SKIPPED: Pattern/Local/Flair[ArgLabels]: {#arg4: Int#}[#Int#];

  let _: TestStaticMemberCall = .createOverloaded(#^IMPLICIT_MEMBER_OVERLOADED^#)
// IMPLICIT_MEMBER_OVERLOADED: Begin completions, 2 items
// IMPLICIT_MEMBER_OVERLOADED: Decl[StaticMethod]/CurrNominal/Flair[ArgLabels]/TypeRelation[Convertible]: ['(']{#arg1: Int#}[')'][#TestStaticMemberCall#]; name=arg1:
// IMPLICIT_MEMBER_OVERLOADED: Decl[StaticMethod]/CurrNominal/Flair[ArgLabels]:     ['(']{#arg1: String#}[')'][#String#]; name=arg1:
}
func testImplicitMemberInArrayLiteral() {
  struct Receiver {
    init(_: [TestStaticMemberCall]) {}
    init(arg1: Int, arg2: [TestStaticMemberCall]) {}
  }

  Receiver([
    .create1(x: 1),
    .create1(#^IMPLICIT_MEMBER_ARRAY_1_AFTERPAREN_1?check=IMPLICIT_MEMBER_AFTERPAREN_1^#),
    // Same as IMPLICIT_MEMBER_AFTERPAREN_1.
  ])
  Receiver([
    .create1(x: 1),
    .create2(#^IMPLICIT_MEMBER_ARRAY_1_AFTERPAREN_2?check=IMPLICIT_MEMBER_AFTERPAREN_2^#),
    // Same as IMPLICIT_MEMBER_AFTERPAREN_2.
  ])
  Receiver([
    .create1(x: 1),
    .create2(1, #^IMPLICIT_MEMBER_ARRAY_1_SECOND?check=IMPLICIT_MEMBER_SECOND^#
    // Same as IMPLICIT_MEMBER_SECOND.
  ])
  Receiver(arg1: 12, arg2: [
    .create2(1, arg3: 2, #^IMPLICIT_MEMBER_ARRAY_1_SKIPPED?check=IMPLICIT_MEMBER_SKIPPED^#
    // Same as IMPLICIT_MEMBER_SKIPPED.
    .create1(x: 12)
  ])
  Receiver(arg1: 12, arg2: [
    .create1(x: 12),
    .createOverloaded(#^IMPLICIT_MEMBER_ARRAY_1_OVERLOADED?check=IMPLICIT_MEMBER_OVERLOADED^#)
    // Same as IMPLICIT_MEMBER_OVERLOADED.
  ])
  let _: [TestStaticMemberCall] = [
    .create1(#^IMPLICIT_MEMBER_ARRAY_2_AFTERPAREN_1?check=IMPLICIT_MEMBER_AFTERPAREN_1^#),
    // Same as IMPLICIT_MEMBER_AFTERPAREN_1.
    .create2(#^IMPLICIT_MEMBER_ARRAY_2_AFTERPAREN_2?check=IMPLICIT_MEMBER_AFTERPAREN_2^#),
    // Same as IMPLICIT_MEMBER_AFTERPAREN_2.
    .create2(1, #^IMPLICIT_MEMBER_ARRAY_2_SECOND?check=IMPLICIT_MEMBER_SECOND^#),
    // Same as IMPLICIT_MEMBER_SECOND.
    .create2(1, arg3: 2, #^IMPLICIT_MEMBER_ARRAY_2_SKIPPED?check=IMPLICIT_MEMBER_SKIPPED^#),
    // Same as IMPLICIT_MEMBER_SKIPPED.
    .createOverloaded(#^IMPLICIT_MEMBER_ARRAY_2_OVERLOADED?check=IMPLICIT_MEMBER_OVERLOADED^#),
    // Same as IMPLICIT_MEMBER_OVERLOADED
  ]
}

struct Wrap<T> {
  func method<U>(_ fn: (T) -> U) -> Wrap<U> {}
}
func testGenricMethodOnGenericOfArchetype<Wrapped>(value: Wrap<Wrapped>) {
  value.method(#^ARCHETYPE_GENERIC_1^#)
// ARCHETYPE_GENERIC_1: Decl[InstanceMethod]/CurrNominal/Flair[ArgLabels]:   ['(']{#(fn): (Wrapped) -> U##(Wrapped) -> U#}[')'][#Wrap<U>#];
}

struct TestHasErrorAutoclosureParam {
  func hasErrorAutoclosureParam(value: @autoclosure () -> Value) {
    fatalError()
  }
  func test() {
    hasErrorAutoclosureParam(#^PARAM_WITH_ERROR_AUTOCLOSURE^#
// PARAM_WITH_ERROR_AUTOCLOSURE: Begin completions, 1 items
// PARAM_WITH_ERROR_AUTOCLOSURE: Decl[InstanceMethod]/CurrNominal/Flair[ArgLabels]:   ['(']{#value: <<error type>>#}[')'][#Void#];
  }
}

struct MyType<T> {
  init(arg1: String, arg2: T) {}
  func overloaded() {}
  func overloaded(_ int: Int) {}
  func overloaded(name: String, value: String) {}
}
func testTypecheckedOverloaded<T>(value: MyType<T>) {
  value.overloaded(#^TYPECHECKED_OVERLOADED^#)
// TYPECHECKED_OVERLOADED-DAG: Decl[InstanceMethod]/CurrNominal/Flair[ArgLabels]:   ['('][')'][#Void#];
// TYPECHECKED_OVERLOADED-DAG: Decl[InstanceMethod]/CurrNominal/Flair[ArgLabels]:   ['(']{#(int): Int#}[')'][#Void#];
// TYPECHECKED_OVERLOADED-DAG: Decl[InstanceMethod]/CurrNominal/Flair[ArgLabels]:   ['(']{#name: String#}, {#value: String#}[')'][#Void#];
}

extension MyType where T == Int {
  init(_ intVal: T) {}
}
func testTypecheckedTypeExpr() {
  MyType(#^TYPECHECKED_TYPEEXPR^#
}
// TYPECHECKED_TYPEEXPR: Decl[Constructor]/CurrNominal/Flair[ArgLabels]:      ['(']{#arg1: String#}, {#arg2: _#}[')'][#MyType<_>#]; name=arg1:arg2:
// TYPECHECKED_TYPEEXPR: Decl[Constructor]/CurrNominal/Flair[ArgLabels]:      ['(']{#(intVal): Int#}[')'][#MyType<Int>#]; name=:

func testPamrameterFlags(_: Int, inoutArg: inout Int, autoclosureArg: @autoclosure () -> Int, iuoArg: Int!, variadicArg: Int...) {
  var intVal = 1
  testPamrameterFlags(intVal, #^ARG_PARAMFLAG_INOUT^#)
// ARG_PARAMFLAG_INOUT: Begin completions, 1 items
// ARG_PARAMFLAG_INOUT-DAG: Pattern/Local/Flair[ArgLabels]: {#inoutArg: &Int#}[#inout Int#]; name=inoutArg:

  testPamrameterFlags(intVal, inoutArg: &intVal, #^ARG_PARAMFLAG_AUTOCLOSURE^#)
// ARG_PARAMFLAG_AUTOCLOSURE: Begin completions, 1 items
// ARG_PARAMFLAG_AUTOCLOSURE-DAG: Pattern/Local/Flair[ArgLabels]: {#autoclosureArg: Int#}[#Int#];

  testPamrameterFlags(intVal, inoutArg: &intVal, autoclosureArg: intVal, #^ARG_PARAMFLAG_IUO^#)
// ARG_PARAMFLAG_IUO: Begin completions, 1 items
// ARG_PARAMFLAG_IUO-DAG: Pattern/Local/Flair[ArgLabels]: {#iuoArg: Int?#}[#Int?#];

  testPamrameterFlags(intVal, inoutArg: &intVal, autoclosureArg: intVal, iuoArg: intVal, #^ARG_PARAMFLAG_VARIADIC^#)
// ARG_PARAMFLAG_VARIADIC: Begin completions, 1 items
// ARG_PARAMFLAG_VARIADIC-DAG: Pattern/Local/Flair[ArgLabels]: {#variadicArg: Int...#}[#Int#];
}

func testTupleElement(arg: (SimpleEnum, SimpleEnum)) {
  testTupleElement(arg: (.foo, .#^TUPLEELEM_1^#))
// TUPLEELEM_1: Begin completions, 4 items
// TUPLEELEM_1-DAG: Decl[EnumElement]/CurrNominal/Flair[ExprSpecific]/TypeRelation[Convertible]:     foo[#SimpleEnum#]; name=foo
// TUPLEELEM_1-DAG: Decl[EnumElement]/CurrNominal/Flair[ExprSpecific]/TypeRelation[Convertible]:     bar[#SimpleEnum#]; name=bar
// TUPLEELEM_1-DAG: Decl[EnumElement]/CurrNominal/Flair[ExprSpecific]/TypeRelation[Convertible]:     baz[#SimpleEnum#]; name=baz
// TUPLEELEM_1-DAG: Decl[InstanceMethod]/CurrNominal/TypeRelation[Invalid]:     hash({#(self): SimpleEnum#})[#(into: inout Hasher) -> Void#]; name=hash(:)
  testTupleElement(arg: (.foo, .bar, .#^TUPLEELEM_2^#))
// TUPLEELEM_2-NOT: Begin completions
}

func testKeyPathThunkInBase() {
    struct TestKP {
        var value: Int { 1 }
    }
    struct TestKPResult {
        func testFunc(_ arg: SimpleEnum) {}
    }
    func foo(_ fn: (TestKP) -> Int) -> TestKPResult { TestKPResult() }

    foo(\.value).testFunc(.#^KEYPATH_THUNK_BASE^#)
// KEYPATH_THUNK_BASE: Begin completions, 4 items
// KEYPATH_THUNK_BASE-DAG: Decl[EnumElement]/CurrNominal/Flair[ExprSpecific]/TypeRelation[Convertible]:     foo[#SimpleEnum#]; name=foo
// KEYPATH_THUNK_BASE-DAG: Decl[EnumElement]/CurrNominal/Flair[ExprSpecific]/TypeRelation[Convertible]:     bar[#SimpleEnum#]; name=bar
// KEYPATH_THUNK_BASE-DAG: Decl[EnumElement]/CurrNominal/Flair[ExprSpecific]/TypeRelation[Convertible]:     baz[#SimpleEnum#]; name=baz
// KEYPATH_THUNK_BASE-DAG: Decl[InstanceMethod]/CurrNominal/TypeRelation[Invalid]:     hash({#(self): SimpleEnum#})[#(into: inout Hasher) -> Void#]; name=hash(:)
}

func testVariadic(_ arg: Any..., option1: Int = 0, option2: String = 1) {
    testVariadic(#^VARIADIC_1^#)
// VARIADIC_1-DAG: Decl[FreeFunction]/CurrModule/Flair[ArgLabels]: ['(']{#(arg): Any...#}, {#option1: Int#}, {#option2: String#}[')'][#Void#];
// VARIADIC_1-DAG: Decl[GlobalVar]/CurrModule:    i1[#Int#];
    testVariadic(1, #^VARIADIC_2^#)
// VARIADIC_2-DAG: Pattern/Local/Flair[ArgLabels]:          {#option1: Int#}[#Int#];
// VARIADIC_2-DAG: Pattern/Local/Flair[ArgLabels]:          {#option2: String#}[#String#];
// VARIADIC_2-DAG: Decl[GlobalVar]/CurrModule:    i1[#Int#];
    testVariadic(1, 2, #^VARIADIC_3?check=VARIADIC_2^#)
// Same as VARIADIC_2.
}

func testLabelsInSelfDotInit() {
  class Foo {
    init(a: Int, b: Int) {}
    convenience init() {
      self.init(a: 1, #^LABEL_IN_SELF_DOT_INIT^#)
// LABEL_IN_SELF_DOT_INIT: Begin completions, 1 item
// LABEL_IN_SELF_DOT_INIT-DAG: Pattern/Local/Flair[ArgLabels]:               {#b: Int#}[#Int#]
    }
  }
}

func testMissingRequiredParameter() {
  class C {
    func foo(x: Int, y: Int, z: Int)  {}
  }
  func test(c: C) {
    c.foo(y: 1, #^MISSING_REQUIRED_PARAM^#)
// MISSING_REQUIRED_PARAM: Begin completions, 1 item
// MISSING_REQUIRED_PARAM-DAG: Pattern/Local/Flair[ArgLabels]:               {#z: Int#}[#Int#]
  }
}

func testAfterVariadic() {
  class C {
    func foo(x: Int..., y: Int, z: Int)  {}
  }
  func test(c: C) {
    c.foo(x: 10, 20, 30, y: 40, #^NAMED_PARAMETER_WITH_LEADING_VARIADIC^#)
// NAMED_PARAMETER_WITH_LEADING_VARIADIC: Begin completions, 1 item
// NAMED_PARAMETER_WITH_LEADING_VARIADIC-DAG: Pattern/Local/Flair[ArgLabels]:               {#z: Int#}[#Int#]
  }
}

func testClosurePlaceholderContainsInternalParameterNamesIfPresentInSiganture() {
  func sort(callback: (_ left: Int, _ right: Int) -> Bool) {}
  sort(#^CLOSURE_PARAM_WITH_INTERNAL_NAME^#)
// CLOSURE_PARAM_WITH_INTERNAL_NAME: Begin completions, 1 item
// CLOSURE_PARAM_WITH_INTERNAL_NAME-DAG: Decl[FreeFunction]/Local/Flair[ArgLabels]:           ['(']{#callback: (Int, Int) -> Bool##(_ left: Int, _ right: Int) -> Bool#}[')'][#Void#];

  func sortWithParensAroundClosureType(callback: ((_ left: Int, _ right: Int) -> Bool)) {}
  sortWithParensAroundClosureType(#^CLOSURE_PARAM_WITH_PARENS^#)
// CLOSURE_PARAM_WITH_PARENS: Begin completions, 1 item
// CLOSURE_PARAM_WITH_PARENS-DAG: Decl[FreeFunction]/Local/Flair[ArgLabels]:           ['(']{#callback: ((Int, Int) -> Bool)##(_ left: Int, _ right: Int) -> Bool#}[')'][#Void#];

  func sortWithOptionalClosureType(callback: ((_ left: Int, _ right: Int) -> Bool)?) {}
  sortWithOptionalClosureType(#^OPTIONAL_CLOSURE_PARAM^#)
// OPTIONAL_CLOSURE_PARAM: Begin completions, 1 item
// OPTIONAL_CLOSURE_PARAM-DAG: Decl[FreeFunction]/Local/Flair[ArgLabels]:           ['(']{#callback: ((Int, Int) -> Bool)?##(_ left: Int, _ right: Int) -> Bool#}[')'][#Void#];

  func sortWithEscapingClosureType(callback: @escaping (_ left: Int, _ right: Int) -> Bool) {}
  sortWithEscapingClosureType(#^ESCAPING_OPTIONAL_CLOSURE_PARAM^#)
// ESCAPING_OPTIONAL_CLOSURE_PARAM: Begin completions, 1 item
// ESCAPING_OPTIONAL_CLOSURE_PARAM-DAG: Decl[FreeFunction]/Local/Flair[ArgLabels]:           ['(']{#callback: (Int, Int) -> Bool##(_ left: Int, _ right: Int) -> Bool#}[')'][#Void#];
}

func testClosurePlaceholderPrintsTypesOnlyIfNoInternalParameterNamesExist() {
  func sort(callback: (Int, Int) -> Bool) {}
  sort(#^COMPLETE_CLOSURE_PARAM_WITHOUT_INTERNAL_NAMES^#)
// COMPLETE_CLOSURE_PARAM_WITHOUT_INTERNAL_NAMES: Begin completions, 1 item
// COMPLETE_CLOSURE_PARAM_WITHOUT_INTERNAL_NAMES-DAG: Decl[FreeFunction]/Local/Flair[ArgLabels]:           ['(']{#callback: (Int, Int) -> Bool##(Int, Int) -> Bool#}[')'][#Void#];
}

func testCompleteLabelAfterVararg() {
  enum Foo {
    case bar
  }
  enum Baz {
    case bazCase
  }

  struct Rdar76355192 {
    func test(_: String, xArg: Foo..., yArg: Foo..., zArg: Foo...) {}
  }

  private func test(value: Rdar76355192) {
    value.test("test", xArg: #^COMPLETE_AFTER_VARARG^#)
    // COMPLETE_AFTER_VARARG-NOT: Pattern/Local/Flair[ArgLabels]:               {#yArg: Foo...#}[#Foo#];
    // COMPLETE_AFTER_VARARG-NOT: Pattern/Local/Flair[ArgLabels]:               {#zArg: Foo...#}[#Foo#];
    value.test("test", xArg: .bar, #^COMPLETE_AFTER_VARARG_WITH_PREV_PARAM^#)
    // COMPLETE_AFTER_VARARG_WITH_PREV_PARAM-DAG: Pattern/Local/Flair[ArgLabels]:               {#yArg: Foo...#}[#Foo#];
    // COMPLETE_AFTER_VARARG_WITH_PREV_PARAM-DAG: Pattern/Local/Flair[ArgLabels]:               {#zArg: Foo...#}[#Foo#];
    value.test("test", xArg: .bar, .#^COMPLETE_MEMBER_IN_VARARG^#)
    // COMPLETE_MEMBER_IN_VARARG: Begin completions, 2 items
    // COMPLETE_MEMBER_IN_VARARG-DAG: Decl[EnumElement]/CurrNominal/Flair[ExprSpecific]/TypeRelation[Convertible]: bar[#Foo#];
    // COMPLETE_MEMBER_IN_VARARG-DAG: Decl[InstanceMethod]/CurrNominal/TypeRelation[Invalid]: hash({#(self): Foo#})[#(into: inout Hasher) -> Void#];
  }

  // https://github.com/apple/swift/issues/56867

  struct S_56867 {
    func test(_: Foo..., yArg: Baz) {}
  }

  private func test_56867(value: S_56867, foo: Foo, baz: Baz) {
    value.test(foo, #^COMPLETE_VARARG_FOLLOWED_BY_NORMAL_ARG^#)
    // COMPLETE_VARARG_FOLLOWED_BY_NORMAL_ARG-DAG: Decl[LocalVar]/Local/TypeRelation[Convertible]: foo[#Foo#];
    // COMPLETE_VARARG_FOLLOWED_BY_NORMAL_ARG-DAG: Pattern/Local/Flair[ArgLabels]:               {#yArg: Baz#}[#Baz#];

    // The leading dot completion tests that have picked the right type for the argument
    value.test(foo, .#^COMPLETE_VARARG_FOLLOWED_BY_NORMAL_ARG_DOT^#)
    // COMPLETE_VARARG_FOLLOWED_BY_NORMAL_ARG_DOT: Begin completions, 2 items
    // COMPLETE_VARARG_FOLLOWED_BY_NORMAL_ARG_DOT-DAG: Decl[EnumElement]/CurrNominal/Flair[ExprSpecific]/TypeRelation[Convertible]: bar[#Foo#];
    // COMPLETE_VARARG_FOLLOWED_BY_NORMAL_ARG_DOT-DAG: Decl[InstanceMethod]/CurrNominal/TypeRelation[Invalid]: hash({#(self): Foo#})[#(into: inout Hasher) -> Void#];

    value.test(foo, yArg: #^COMPLETE_ARG_AFTER_VARARG^#)
    // COMPLETE_ARG_AFTER_VARARG-DAG: Decl[LocalVar]/Local/TypeRelation[Convertible]: baz[#Baz#];
    // COMPLETE_ARG_AFTER_VARARG-NOT: Pattern/Local/Flair[ArgLabels]:               {#yArg: Baz#}[#Baz#];

    value.test(foo, yArg: .#^COMPLETE_ARG_AFTER_VARARG_DOT^#)
    // COMPLETE_ARG_AFTER_VARARG_DOT: Begin completions, 2 items
    // COMPLETE_ARG_AFTER_VARARG_DOT-DAG: Decl[EnumElement]/CurrNominal/Flair[ExprSpecific]/TypeRelation[Convertible]: bazCase[#Baz#];
    // COMPLETE_ARG_AFTER_VARARG_DOT-DAG: Decl[InstanceMethod]/CurrNominal/TypeRelation[Invalid]: hash({#(self): Baz#})[#(into: inout Hasher) -> Void#];
  }
}

func testGenericConstructor() {
  public struct TextField<Label> {
    init(label: String, text: String) {}
  }

  _ = TextField(label: "Encoded", #^GENERIC_INITIALIZER^#)
// GENERIC_INITIALIZER: Begin completions, 1 item
// GENERIC_INITIALIZER-DAG: Pattern/Local/Flair[ArgLabels]:               {#text: String#}[#String#]
}

struct Rdar77867723 {
  enum Horizontal { case east, west }
  enum Vertical { case up, down }
  func fn(aaa: Horizontal = .east, bbb: Vertical = .up) {}
  func fn(ccc: Vertical = .up, ddd: Horizontal = .west) {}
  func test1 {
    self.fn(ccc: .up, #^OVERLOAD_LABEL1^#)
// OVERLOAD_LABEL1: Begin completions, 1 items
// OVERLOAD_LABEL1-DAG: Pattern/Local/Flair[ArgLabels]:               {#ddd: Horizontal#}[#Horizontal#];
  }
  func test2 {
    self.fn(eee: .up, #^OVERLOAD_LABEL2^#)
// OVERLOAD_LABEL2: Begin completions, 4 items
// OVERLOAD_LABEL2-DAG: Pattern/Local/Flair[ArgLabels]:               {#aaa: Horizontal#}[#Horizontal#];
// OVERLOAD_LABEL2-DAG: Pattern/Local/Flair[ArgLabels]:               {#bbb: Vertical#}[#Vertical#];
// OVERLOAD_LABEL2-DAG: Pattern/Local/Flair[ArgLabels]:               {#ccc: Vertical#}[#Vertical#];
// OVERLOAD_LABEL2-DAG: Pattern/Local/Flair[ArgLabels]:               {#ddd: Horizontal#}[#Horizontal#];
  }
}

// https://github.com/apple/swift/issues/57087

struct S_57087<T> {
  init(arg1: T, arg2: Bool) {}
}
extension S_57087 where T == Int {
  init(arg1: T, onlyInt: Bool) {}
}
do {
  invalidCallee {
    S_57087(arg1: true, #^GENERIC_INIT_IN_INVALID^#)
// GENERIC_INIT_IN_INVALID: Begin completions, 1 item
// GENERIC_INIT_IN_INVALID-DAG: Pattern/Local/Flair[ArgLabels]:     {#arg2: Bool#}[#Bool#];
  }
}

struct CondConfType<U> {
  init(_: U)
}
extension CondConfType: Equatable where U == Int {}

func testArgsAfterCompletion() {
  enum A { case a }
  enum B { case b }

  let localA = A.a
  let localB = B.b

  func overloaded(x: Int, _ first: A, _ second: B) {}
  func overloaded(x: Int, _ first: B, _ second: A) {}
  struct SubOverloaded {
    subscript(x x: Int, first: A, second: B) -> Int { return 1 }
    subscript(x x: Int, first: B, second: A) -> Int { return 1}
  }

  overloaded(x: 1, .#^VALID_UNRESOLVED?check=VALID_UNRESOLVED_NOCOMMA^#, localB)
  SubOverloaded()[x: 1, .#^VALID_UNRESOLVED_SUB?check=VALID_UNRESOLVED_NOCOMMA^#, localB]

  // VALID_UNRESOLVED: Begin completions, 2 items
  // VALID_UNRESOLVED-DAG: Decl[EnumElement]/CurrNominal/Flair[ExprSpecific]/TypeRelation[Convertible]: a[#A#]; name=a
  // VALID_UNRESOLVED-DAG: Decl[InstanceMethod]/CurrNominal/TypeRelation[Invalid]: hash({#(self): A#})[#(into: inout Hasher) -> Void#]; name=hash(:)

  overloaded(x: 1, .#^VALID_UNRESOLVED_NOCOMMA^# localB)
  SubOverloaded()[x: 1, .#^VALID_UNRESOLVED_NOCOMA_SUB?check=VALID_UNRESOLVED_NOCOMMA^# localB]

  // VALID_UNRESOLVED_NOCOMMA: Begin completions, 4 items
  // VALID_UNRESOLVED_NOCOMMA-DAG: Decl[EnumElement]/CurrNominal/Flair[ExprSpecific]/TypeRelation[Convertible]: a[#A#]; name=a
  // VALID_UNRESOLVED_NOCOMMA-DAG: Decl[EnumElement]/CurrNominal/Flair[ExprSpecific]/TypeRelation[Convertible]: b[#B#]; name=b
  // VALID_UNRESOLVED_NOCOMMA-DAG: Decl[InstanceMethod]/CurrNominal/TypeRelation[Invalid]: hash({#(self): A#})[#(into: inout Hasher) -> Void#]; name=hash(:)
  // VALID_UNRESOLVED_NOCOMMA-DAG: Decl[InstanceMethod]/CurrNominal/TypeRelation[Invalid]: hash({#(self): B#})[#(into: inout Hasher) -> Void#]; name=hash(:)

  overloaded(x: 1, .#^INVALID_UNRESOLVED?check=VALID_UNRESOLVED_NOCOMMA^#, "wrongType")
  SubOverloaded()[x: 1, .#^INVALID_UNRESOLVED_SUB?check=VALID_UNRESOLVED_NOCOMMA^#, "wrongType"]

  overloaded(x: 1, #^VALID_GLOBAL^#, localB)
  SubOverloaded()[x: 1, #^VALID_GLOBAL_SUB?check=VALID_GLOBAL^#, localB]
  // VALID_GLOBAL-DAG: Decl[LocalVar]/Local/TypeRelation[Convertible]: localA[#A#]; name=localA
  // VALID_GLOBAL-DAG: Decl[LocalVar]/Local/TypeRelation[Convertible]: localB[#B#]; name=localB

  func takesIntGivesB(_ x: Int) -> B { return B.b }
  overloaded(x: 1, .#^VALID_NESTED?check=VALID_UNRESOLVED_NOCOMMA^#, takesIntGivesB(1))
  overloaded(x: 1, .#^INVALID_NESTED?check=VALID_UNRESOLVED_NOCOMMA^#, takesIntGivesB("string"))

  func overloadedLabel(x: Int, firstA: A, second: B) {}
  func overloadedLabel(x: Int, firstB: B, second: A) {}
  struct SubOverloadedLabel {
    subscript(x x: Int, firstA firstA: A, second second: B) -> Int { return 1 }
    subscript(x x: Int, firstB firstB: B, second second: A) -> Int { return 1 }
  }

  overloadedLabel(x: 1, #^VALID_LABEL^#, second: localB)
  SubOverloadedLabel()[x: 1, #^VALID_LABEL_SUB?check=VALID_LABEL^#, second: localB]
  // VALID_LABEL: Begin completions, 2 items
  // VALID_LABEL: Pattern/Local/Flair[ArgLabels]: {#firstA: A#}[#A#]; name=firstA:
  // VALID_LABEL: Pattern/Local/Flair[ArgLabels]: {#firstB: B#}[#B#]; name=firstB:

  overloadedLabel(x: 1, #^VALID_LABEL_NOCOMMA^# second: localB)
  SubOverloadedLabel()[x: 1, #^VALID_LABEL_NOCOMMA_SUB?check=VALID_LABEL_NOCOMMA^# second: localB]

  // VALID_LABEL_NOCOMMA: Begin completions, 2 items
  // VALID_LABEL_NOCOMMA-DAG: Pattern/Local/Flair[ArgLabels]: {#firstA: A#}[#A#]; name=firstA:
  // VALID_LABEL_NOCOMMA-DAG: Pattern/Local/Flair[ArgLabels]: {#firstB: B#}[#B#]; name=firstB:

  // The parser eats the existing localB arg, so we still suggest both labels here.
  overloadedLabel(x: 1, #^VALID_LABEL_NOCOMMA_NOLABEL?check=VALID_LABEL_NOCOMMA^# localB)
  SubOverloadedLabel()[x: 1, #^VALID_LABEL_NOCOMMA_NOLABEL_SUB?check=VALID_LABEL_NOCOMMA^# localB]

  overloadedLabel(x: 1, #^INVALID_LABEL^#, wrongLabelRightType: localB)
  SubOverloadedLabel()[x: 1, #^INVALID_LABEL_SUB?check=INVALID_LABEL^#, wrongLabelRightType: localB]
  // INVALID_LABEL: Begin completions, 2 items
  // INVALID_LABEL-DAG: Pattern/Local/Flair[ArgLabels]: {#firstA: A#}[#A#]; name=firstA:
  // INVALID_LABEL-DAG: Pattern/Local/Flair[ArgLabels]: {#firstB: B#}[#B#]; name=firstB:

  overloadedLabel(x: 1, #^INVALID_TYPE?check=INVALID_LABEL^#, second: 34)
  SubOverloadedLabel()[x: 1, #^INVALID_TYPE_SUB?check=INVALID_LABEL^#, second: 34]

  overloadedLabel(x: 1, #^INVALID_LABEL_TYPE?check=INVALID_LABEL^#, wrongLabelWrongType: 2)
  SubOverloadedLabel()[x: 1, #^INVALID_LABEL_TYPE_SUB?check=INVALID_LABEL^#, wrongLabelWrongType: 2]

  func overloadedArity(x: Int, firstA: A, second: B, third: Double) {}
  func overloadedArity(x: Int, firstB: B, second: A) {}
  struct SubOverloadedArity {
    subscript(x x: Int, firstA firstA: A, second second: B, third third: Double) -> Int { return 1}
    subscript(x x: Int, firstB firstB: B, second second: A) -> Int { return 1}
  }

  overloadedArity(x: 1, #^VALID_ARITY^#, second: localB, third: 4.5)
  SubOverloadedArity()[x: 1, #^VALID_ARITY_SUB?check=VALID_ARITY^#, second: localB, third: 4.5]
  // VALID_ARITY: Begin completions, 2 items
  // VALID_ARITY: Pattern/Local/Flair[ArgLabels]: {#firstA: A#}[#A#]; name=firstA:
  // VALID_ARITY: Pattern/Local/Flair[ArgLabels]: {#firstB: B#}[#B#]; name=firstB:

  overloadedArity(x: 1, #^VALID_ARITY_NOCOMMA?check=VALID_ARITY^# second: localB, third: 4.5)
  SubOverloadedArity()[x: 1, #^VALID_ARITY_NOCOMMA_SUB?check=VALID_ARITY^# second: localB, third: 4.5]

  overloadedArity(x: 1, #^INVALID_ARITY^#, wrong: localB)
  SubOverloadedArity()[x: 1, #^INVALID_ARITY_SUB?check=INVALID_ARITY^#, wrong: localB]
  // INVALID_ARITY: Begin completions, 2 items
  // INVALID_ARITY-DAG: Pattern/Local/Flair[ArgLabels]: {#firstA: A#}[#A#]; name=firstA:
  // INVALID_ARITY-DAG: Pattern/Local/Flair[ArgLabels]: {#firstB: B#}[#B#]; name=firstB:

  // type mismatch in 'second' vs extra arg 'third'.
  overloadedArity(x: 1, #^INVALID_ARITY_TYPE?check=INVALID_ARITY^#, second: localA, third: 2.5)
  SubOverloadedArity()[x: 1, #^INVALID_ARITY_TYPE_SUB?check=INVALID_ARITY^#, second: localA, third: 2.5]
  overloadedArity(x: 1, #^INVALID_ARITY_TYPE_2?check=INVALID_ARITY^#, second: localA, third: "wrong")
  SubOverloadedArity()[x: 1, #^INVALID_ARITY_TYPE_2_SUB?check=INVALID_ARITY^#, second: localA, third: "wrong"]


  func overloadedDefaulted(x: Int, p: A) {}
  func overloadedDefaulted(x: Int, y: A = A.a, z: A = A.a) {}
  struct SubOverloadedDefaulted {
    subscript(x x: Int, p p: A) -> Int { return 1 }
    subscript(x x: Int, y y: A = A.a, z z: A = A.a) -> Int { return 1 }
  }

  overloadedDefaulted(x: 1, #^VALID_DEFAULTED^#)
  SubOverloadedDefaulted()[x: 1, #^VALID_DEFAULTED_SUB?check=VALID_DEFAULTED^#]
  // VALID_DEFAULTED: Begin completions, 3 items
  // VALID_DEFAULTED-DAG: Pattern/Local/Flair[ArgLabels]: {#p: A#}[#A#]; name=p:
  // VALID_DEFAULTED-DAG: Pattern/Local/Flair[ArgLabels]: {#y: A#}[#A#]; name=y:
  // VALID_DEFAULTED-DAG: Pattern/Local/Flair[ArgLabels]: {#z: A#}[#A#]; name=z:

  overloadedDefaulted(x: 1, #^VALID_DEFAULTED_AFTER^#, z: localA)
  SubOverloadedDefaulted()[x: 1, #^VALID_DEFAULTED_AFTER_SUB?check=VALID_DEFAULTED_AFTER^#, z: localA]
  // VALID_DEFAULTED_AFTER: Begin completions, 2 items
  // VALID_DEFAULTED_AFTER-DAG: Pattern/Local/Flair[ArgLabels]: {#p: A#}[#A#]; name=p:
  // VALID_DEFAULTED_AFTER-DAG: Pattern/Local/Flair[ArgLabels]: {#y: A#}[#A#]; name=y:

  overloadedDefaulted(x: 1, #^VALID_DEFAULTED_AFTER_NOCOMMA?check=VALID_DEFAULTED^# z: localA)
  overloadedDefaulted(x: 1, #^INVALID_DEFAULTED?check=VALID_DEFAULTED^#, w: "hello")
  overloadedDefaulted(x: 1, #^INVALID_DEFAULTED_TYPO?check=VALID_DEFAULTED^#, zz: localA)
  overloadedDefaulted(x: 1, #^INVALID_DEFAULTED_TYPO_TYPE?check=VALID_DEFAULTED^#, zz: "hello")
  SubOverloadedDefaulted()[x: 1, #^VALID_DEFAULTED_AFTER_NOCOMMA_SUB?check=VALID_DEFAULTED^# z: localA]
  SubOverloadedDefaulted()[x: 1, #^INVALID_DEFAULTED_SUB?check=VALID_DEFAULTED^#, w: "hello"]
  SubOverloadedDefaulted()[x: 1, #^INVALID_DEFAULTED_TYPO_SUB?check=VALID_DEFAULTED^#, zz: localA]
  SubOverloadedDefaulted()[x: 1, #^INVALID_DEFAULTED_TYPO_TYPE_SUB?check=VALID_DEFAULTED^#, zz: "hello"]

  overloadedDefaulted(x: 1, #^INVALID_DEFAULTED_TYPE^#, z: localB)
  SubOverloadedDefaulted()[x: 1, #^INVALID_DEFAULTED_TYPE_SUB?check=INVALID_DEFAULTED_TYPE^#, z: localB]
  // INVALID_DEFAULTED_TYPE: Begin completions, 2 items
  // INVALID_DEFAULTED_TYPE-DAG: Pattern/Local/Flair[ArgLabels]: {#p: A#}[#A#]; name=p:
  // INVALID_DEFAULTED_TYPE-DAG: Pattern/Local/Flair[ArgLabels]: {#y: A#}[#A#]; name=y:

  func overloadedGeneric<T: Equatable>(x: Int, y: String, z: T, zz: T) {}
  func overloadedGeneric(x: Int, p: String, q: Int) {}
  struct SubOverloadedGeneric {
    subscript<T: Equatable>(x x: Int, y y: String, z z: T, zz zz: T) -> Int { return 1}
    subscript(x x: Int, p p: String, q q: Int) -> Int { return 1 }
  }

  struct MissingConformance {}
  overloadedGeneric(x: 1, #^INVALID_MISSINGCONFORMANCE^#, z: MissingConformance(), zz: MissingConformance())
  SubOverloadedGeneric()[x: 1, #^INVALID_MISSINGCONFORMANCE_SUB?check=INVALID_MISSINGCONFORMANCE^#, z: MissingConformance(), zz: MissingConformance()]
  // INVALID_MISSINGCONFORMANCE: Begin completions, 2 items
  // INVALID_MISSINGCONFORMANCE-DAG: Pattern/Local/Flair[ArgLabels]: {#p: String#}[#String#]; name=p:
  // INVALID_MISSINGCONFORMANCE-DAG: Pattern/Local/Flair[ArgLabels]: {#y: String#}[#String#]; name=y:

  overloadedGeneric(x: 1, #^INVALID_MISSINGCONFORMANCE_NOCOMMA?check=INVALID_MISSINGCONFORMANCE^# z: MisingConformance(), zz: MissingConformance())
  overloadedGeneric(x: 1, #^INVALID_MISSINGCONFORMANCE_INDIRECT?check=INVALID_MISSINGCONFORMANCE^#, z: [MissingConformance()], zz: [MissingConformance()])
  overloadedGeneric(x: 1, #^INVALID_MISSINGCONFORMANCE_CONSTRAINT?check=INVALID_MISSINGCONFORMANCE_CONSTAINT^#, z: [CondConfType("foo")], zz: [CondConfType("bar")])
  SubOverloadedGeneric()[x: 1, #^INVALID_MISSINGCONFORMANCE_NOCOMMA_SUB?check=INVALID_MISSINGCONFORMANCE^# z: MisingConformance(), zz: MissingConformance()]
  SubOverloadedGeneric()[x: 1, #^INVALID_MISSINGCONFORMANCE_INDIRECT_SUB?check=INVALID_MISSINGCONFORMANCE^#, z: [MissingConformance()], zz: [MissingConformance()]]
  SubOverloadedGeneric()[x: 1, #^INVALID_MISSINGCONFORMANCE_CONSTRAINT_SUB?check=INVALID_MISSINGCONFORMANCE_CONSTAINT^#, z: [CondConfType("foo")], zz: [CondConfType("bar")]]

  // INVALID_MISSINGCONFORMANCE_CONSTAINT: Begin completions, 2 items
  // INVALID_MISSINGCONFORMANCE_CONSTAINT-DAG: Pattern/Local/Flair[ArgLabels]: {#y: String#}[#String#]; name=y:
  // INVALID_MISSINGCONFORMANCE_CONSTAINT-DAG: Pattern/Local/Flair[ArgLabels]: {#p: String#}[#String#]; name=p:
}

func testFuncTyVars(param: (Int, String, Double) -> ()) {
  var local = { (a: Int, b: String, c: Double) in }

  let someInt = 2
  let someString = "hello"
  let someDouble = 3.5

  param(2, #^PARAM_ARG2?check=FUNCTY_STRING^#)
  local(2, #^LOCAL_ARG2?check=FUNCTY_STRING^#)
  param(2, "hello", #^PARAM_ARG3?check=FUNCTY_DOUBLE^#)
  local(2, "hello", #^LOCAL_ARG3?check=FUNCTY_DOUBLE^#)

  // FUNCTY_STRING-DAG: Decl[LocalVar]/Local/TypeRelation[Convertible]: someString[#String#];
  // FUNCTY_STRING-DAG: Decl[LocalVar]/Local: someDouble[#Double#];
  // FUNCTY_STRING-DAG: Decl[LocalVar]/Local: someInt[#Int#];

  // FUNCTY_DOUBLE-DAG: Decl[LocalVar]/Local/TypeRelation[Convertible]: someDouble[#Double#];
  // FUNCTY_DOUBLE-DAG: Decl[LocalVar]/Local: someString[#String#];
  // FUNCTY_DOUBLE-DAG: Decl[LocalVar]/Local: someInt[#Int#];
}


private extension Sequence {
  func SubstitutableBaseTyOfSubscript<T: Comparable>(by keyPath: KeyPath<Element, T>) -> [Element] {
    return sorted { a, b in a[#^GENERICBASE_SUB^#] }
    // GENERICBASE_SUB: Begin completions, 1 item
    // GENERICBASE_SUB: Pattern/CurrNominal/Flair[ArgLabels]/TypeRelation[Convertible]: ['[']{#keyPath: KeyPath<Self.Element, Value>#}[']'][#Value#];
  }
}


func testLValueBaseTyOfSubscript() {
  var cache: [String: Codable] = [:]
  if let cached = cache[#^LVALUEBASETY^#

  // LVALUEBASETY-DAG: Decl[Subscript]/CurrNominal/Flair[ArgLabels]/IsSystem: ['[']{#(position): Dictionary<String, Codable>.Index#}[']'][#(key: String, value: Codable)#];
  // LVALUEBASETY-DAG: Decl[Subscript]/CurrNominal/Flair[ArgLabels]/IsSystem: ['[']{#(key): String#}[']'][#@lvalue Codable?#];
}

func testSkippedCallArgInInvalidResultBuilderBody() {
  protocol MyView {
    associatedtype Body
    var body: Body { get }
  }
  struct MyEmptyView: MyView {
    var body: Never
  }

  @resultBuilder public struct MyViewBuilder {
    public static func buildBlock() -> MyEmptyView { fatalError() }
    public static func buildBlock<Content>(_ content: Content) -> Content where Content : MyView { fatalError() }
  }

  struct MyImage : MyView {
    var body: Never
    public init(systemName: String, otherArg: Int) {}
  }

  struct Other<Label:MyView> {
    public init(action: Int, @MyViewBuilder label: () -> Label) {}
    public init(_ titleKey: Int, action: Int) {}
  }

  func foo() -> Bool {
    Other(action: 2) {
      MyImage(systemName: "", #^INVALID_RESULTBUILDER_ARG^#
    struct Invalid
    }
  }

  // INVALID_RESULTBUILDER_ARG: Begin completions, 1 item
  // INVALID_RESULTBUILDER_ARG: Pattern/Local/Flair[ArgLabels]: {#otherArg: Int#}[#Int#];
}

func testFunctionConversionAfterCodecompletionPos() {
    func searchSection(_ category: Int, _ items: [String]) -> String {}

    struct ForEach<Data> where Data : RandomAccessCollection {
        init(_ data: Data, content: (Data.Element) -> String) {}
        init(_ data: Data, id: Int, content: (Data.Element) -> String) {}
    }

    var searchCategories: [(Int, [String])]
    ForEach(searchCategories, #^FUNC_CONVERSION_AFTER_COMPLETION_POS^#id: 0, content: searchSection)
// FUNC_CONVERSION_AFTER_COMPLETION_POS:     Begin completions, 2 items
// FUNC_CONVERSION_AFTER_COMPLETION_POS-DAG: Pattern/Local/Flair[ArgLabels]:     {#content: ((Int, [String])) -> String##((Int, [String])) -> String#}[#((Int, [String])) -> String#];
// FUNC_CONVERSION_AFTER_COMPLETION_POS-DAG: Pattern/Local/Flair[ArgLabels]:     {#id: Int#}[#Int#];
}

func testPlaceholderNoBetterThanArchetype() {
  // The following test case used to pose a problem because for the `init(header:footer:content)` overload, received receive an opaque type (i.e. an archetype) for `Content` whereas for the `init(header:content:)` overload we are unable to infer it and thus assign a placeholder type to `Content`. Placeholder types were mistakingly ranked higher than archetypes, which made us prefer the `init(header:content:)` overload.
  protocol View {}

  struct Section<Content> {
    init(header: TectionHeaderView, footer: String, content: () -> Content) {}
    init(header: TectionHeaderView, content: () -> Content) {}
  }

  struct TectionHeaderView {
      init(text: String) {}
  }

  struct Text: View {
    init(_ content: String) {}
    func sag(_ tag: String) -> some View { return self }
  }

  Section(header: TectionHeaderView(text: "abc"), #^PLACEHOLDER_NO_BETTER_THAN_ARCHETYPE_1^#) {
    Text("abc").sag("abc")
  }
// PLACEHOLDER_NO_BETTER_THAN_ARCHETYPE_1:     Begin completions, 2 items
// PLACEHOLDER_NO_BETTER_THAN_ARCHETYPE_1-DAG: Pattern/Local/Flair[ArgLabels]:     {#footer: String#}[#String#];
// PLACEHOLDER_NO_BETTER_THAN_ARCHETYPE_1-DAG: Pattern/Local/Flair[ArgLabels]:     {#content: () -> Content##() -> Content#}[#() -> Content#];

  Section(header: TectionHeaderView(text: "abc"), #^PLACEHOLDER_NO_BETTER_THAN_ARCHETYPE_2?check=PLACEHOLDER_NO_BETTER_THAN_ARCHETYPE_1^#)

}

func testConversionBetterThanIgnoreArgs() {
  enum Letters {
    case a, b, c
  }

  enum Numbers {
    case one, two, three
  }

  func consumeLetterOrNumber(_ letter: Letters) {}
  func consumeLetterOrNumber(_ number: Numbers, _ someOtherArg: Int?) {}

  consumeLetterOrNumber(.#^CONVERSION_NO_BETTER_THAN_IGNORE_ARGS^#one, 32)
}

// CONVERSION_NO_BETTER_THAN_IGNORE_ARGS-DAG: Decl[EnumElement]/CurrNominal/Flair[ExprSpecific]/TypeRelation[Convertible]: one[#Numbers#];
// CONVERSION_NO_BETTER_THAN_IGNORE_ARGS-DAG: Decl[EnumElement]/CurrNominal/Flair[ExprSpecific]/TypeRelation[Convertible]: two[#Numbers#];
// CONVERSION_NO_BETTER_THAN_IGNORE_ARGS-DAG: Decl[EnumElement]/CurrNominal/Flair[ExprSpecific]/TypeRelation[Convertible]: three[#Numbers#];

func testDynamicMemberSubscriptLookup() {
  struct MyStruct {
    subscript(_ index: Int) -> Int {
      return index
    }
  }

  @dynamicMemberLookup public struct Binding<Value> {
    subscript<Subject>(dynamicMember keyPath: KeyPath<Value, Subject>) -> Binding<Subject> {
      fatalError()
    }
  }

  struct Foo {
    var bar: Binding<MyStruct>

    func test(index: Int) {
      _ = bar[#^DYNAMIC_MEMBER_SUBSCRIPT_LOOKUP^#index]
    }
  }
}

// DYNAMIC_MEMBER_SUBSCRIPT_LOOKUP-DAG: Decl[LocalVar]/Local/TypeRelation[Convertible]: index[#Int#]; name=index
// DYNAMIC_MEMBER_SUBSCRIPT_LOOKUP-DAG: Pattern/CurrNominal/Flair[ArgLabels]: ['[']{#keyPath: KeyPath<Binding<MyStruct>, Value>#}[']'][#Value#]; name=keyPath:
// DYNAMIC_MEMBER_SUBSCRIPT_LOOKUP-DAG: Decl[Subscript]/CurrNominal/Flair[ArgLabels]: ['[']{#(index): Int#}[']'][#Int#]; name=:

func testVarInitializedByCallingClosure() {
  struct MyBundle {
    func vrl(forResource: String, withExtension: String?)
  }

  struct Foo {
    private lazy var calculatorContext: Void = {
      let Bundle_main = MyBundle()
      Bundle_main.vrl(forResource: "turnips", #^VAR_INITIALIZED_BY_CALLING_CLOSURE^#withExtension: "js")
    }()
  }
}

// VAR_INITIALIZED_BY_CALLING_CLOSURE: Begin completions, 1 items
// VAR_INITIALIZED_BY_CALLING_CLOSURE-DAG: Pattern/Local/Flair[ArgLabels]:     {#withExtension: String?#}[#String?#];

func testTopLevelFuncWithErrorParam() {
  enum A { case a }
  func foo(x: A, b: Undefined) {}

  foo(x: .#^TOP_LEVEL_FUNC_WITH_ERROR_PARAM^#)
// TOP_LEVEL_FUNC_WITH_ERROR_PARAM: Begin completions, 2 items
// TOP_LEVEL_FUNC_WITH_ERROR_PARAM-DAG: Decl[EnumElement]/CurrNominal/Flair[ExprSpecific]/TypeRelation[Convertible]: a[#A#]; name=a
// TOP_LEVEL_FUNC_WITH_ERROR_PARAM-DAG: Decl[InstanceMethod]/CurrNominal/TypeRelation[Invalid]: hash({#(self): A#})[#(into: inout Hasher) -> Void#]; name=hash(:)
}

struct Rdar89773376 {
  var intVal: Int
}
extension Rdar89773376 {
  init(string: String) { self.intVal = 1 }
}
func testRdar89773376(arry: [Int]) {
  arry.map { Rdar89773376(#^RDAR89773376^#) }
// RDAR89773376: Begin completions, 2 items
// RDAR89773376-DAG: Decl[Constructor]/CurrNominal/Flair[ArgLabels]: ['(']{#string: String#}[')'][#Rdar89773376#];
// RDAR89773376-DAG: Decl[Constructor]/CurrNominal/Flair[ArgLabels]: ['(']{#intVal: Int#}[')'][#Rdar89773376#];
<<<<<<< HEAD
// RDAR89773376: End completions
}

// This is an incomplete macro definition but it's sufficient to get the signature for code completion purposes
@freestanding(expression)
macro MyMacro(myArg: Int)

func testMacroCallPattern() {
  #MyMacro(#^MACRO_CALL_PATTERN^#
// MACRO_CALL_PATTERN: Begin completions, 1 items
// MACRO_CALL_PATTERN: Pattern/CurrModule/Flair[ArgLabels]: ['(']{#myArg: Int#}[')'][#Void#]; name=myArg:
// MACRO_CALL_PATTERN: End completions
}

func testMacroArg() {
  #MyMacro(myArg: #^MACRO_CALL_ARG^#
// MACRO_CALL_ARG: Begin completions
// MACRO_CALL_ARG-DAG: Literal[Integer]/None/TypeRelation[Convertible]: 0[#Int#]; name=0
// MACRO_CALL_ARG-DAG: Literal[Boolean]/None:              true[#Bool#]; name=true
// MACRO_CALL_ARG: End completions
=======
>>>>>>> 32eff219
}<|MERGE_RESOLUTION|>--- conflicted
+++ resolved
@@ -1283,8 +1283,6 @@
 // RDAR89773376: Begin completions, 2 items
 // RDAR89773376-DAG: Decl[Constructor]/CurrNominal/Flair[ArgLabels]: ['(']{#string: String#}[')'][#Rdar89773376#];
 // RDAR89773376-DAG: Decl[Constructor]/CurrNominal/Flair[ArgLabels]: ['(']{#intVal: Int#}[')'][#Rdar89773376#];
-<<<<<<< HEAD
-// RDAR89773376: End completions
 }
 
 // This is an incomplete macro definition but it's sufficient to get the signature for code completion purposes
@@ -1304,6 +1302,4 @@
 // MACRO_CALL_ARG-DAG: Literal[Integer]/None/TypeRelation[Convertible]: 0[#Int#]; name=0
 // MACRO_CALL_ARG-DAG: Literal[Boolean]/None:              true[#Bool#]; name=true
 // MACRO_CALL_ARG: End completions
-=======
->>>>>>> 32eff219
 }